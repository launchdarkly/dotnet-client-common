--- conflicted
+++ resolved
@@ -1,131 +1,95 @@
-﻿using System.Collections.Generic;
-using Newtonsoft.Json.Linq;
-using Xunit;
-using LaunchDarkly.Client;
-
-namespace LaunchDarkly.Common.Tests
-{
-    public class EventSummarizerTest
-    {
-        private static readonly User _user = User.WithKey("key");
-        private static readonly EventFactory _eventFactory = new EventFactory(() => 1000, false);
-
-        [Fact]
-        public void SummarizeEventDoesNothingForIdentifyEvent()
-        {
-            EventSummarizer es = new EventSummarizer();
-            EventSummary snapshot = es.Snapshot();
-            es.SummarizeEvent(_eventFactory.NewIdentifyEvent(_user));
-            EventSummary snapshot2 = es.Snapshot();
-            Assert.Equal(snapshot.StartDate, snapshot2.StartDate);
-            Assert.Equal(snapshot.EndDate, snapshot2.EndDate);
-            Assert.Equal(snapshot.Counters, snapshot2.Counters);
-        }
-
-        [Fact]
-        public void SummarizeEventDoesNothingForCustomEvent()
-        {
-            EventSummarizer es = new EventSummarizer();
-            EventSummary snapshot = es.Snapshot();
-<<<<<<< HEAD
-            es.SummarizeEvent(_eventFactory.NewCustomEvent("whatever", _user, ImmutableJsonValue.Null, null));
-=======
-            es.SummarizeEvent(_eventFactory.NewCustomEvent("whatever", _user, LdValue.Null, null));
->>>>>>> 9cfc55ac
-            EventSummary snapshot2 = es.Snapshot();
-            Assert.Equal(snapshot.StartDate, snapshot2.StartDate);
-            Assert.Equal(snapshot.EndDate, snapshot2.EndDate);
-            Assert.Equal(snapshot.Counters, snapshot2.Counters);
-        }
-
-        [Fact]
-        public void SummarizeEventSetsStartAndEndDates()
-        {
-            EventSummarizer es = new EventSummarizer();
-            IFlagEventProperties flag = new FlagEventPropertiesBuilder("key").Build();
-<<<<<<< HEAD
-            var irrelevantValue = new EvaluationDetail<ImmutableJsonValue>(ImmutableJsonValue.Null, null, null);
-            var factory1 = new EventFactory(() => 2000, false);
-            Event event1 = factory1.NewFeatureRequestEvent(flag, _user, irrelevantValue, ImmutableJsonValue.Null);
-            var factory2 = new EventFactory(() => 1000, false);
-            Event event2 = factory2.NewFeatureRequestEvent(flag, _user, irrelevantValue, ImmutableJsonValue.Null);
-            var factory3 = new EventFactory(() => 1500, false);
-            Event event3 = factory3.NewFeatureRequestEvent(flag, _user, irrelevantValue, ImmutableJsonValue.Null);
-=======
-            var nullResult = new EvaluationDetail<LdValue>(LdValue.Null, null, null);
-            var factory1 = new EventFactory(() => 2000, false);
-            Event event1 = factory1.NewFeatureRequestEvent(flag, _user, nullResult, LdValue.Null);
-            var factory2 = new EventFactory(() => 1000, false);
-            Event event2 = factory2.NewFeatureRequestEvent(flag, _user, nullResult, LdValue.Null);
-            var factory3 = new EventFactory(() => 1500, false);
-            Event event3 = factory3.NewFeatureRequestEvent(flag, _user, nullResult, LdValue.Null);
->>>>>>> 9cfc55ac
-            es.SummarizeEvent(event1);
-            es.SummarizeEvent(event2);
-            es.SummarizeEvent(event3);
-            EventSummary data = es.Snapshot();
-
-            Assert.Equal(1000, data.StartDate);
-            Assert.Equal(2000, data.EndDate);
-        }
-
-        [Fact]
-        public void SummarizeEventIncrementsCounters()
-        {
-            EventSummarizer es = new EventSummarizer();
-            IFlagEventProperties flag1 = new FlagEventPropertiesBuilder("key1").Build();
-            IFlagEventProperties flag2 = new FlagEventPropertiesBuilder("key2").Build();
-            string unknownFlagKey = "badkey";
-<<<<<<< HEAD
-            ImmutableJsonValue default1 = ImmutableJsonValue.Of("default1");
-            ImmutableJsonValue default2 = ImmutableJsonValue.Of("default2");
-            ImmutableJsonValue default3 = ImmutableJsonValue.Of("default3");
-            Event event1 = _eventFactory.NewFeatureRequestEvent(flag1, _user,
-                new EvaluationDetail<ImmutableJsonValue>(ImmutableJsonValue.Of("value1"), 1, null), default1);
-            Event event2 = _eventFactory.NewFeatureRequestEvent(flag1, _user,
-                new EvaluationDetail<ImmutableJsonValue>(ImmutableJsonValue.Of("value2"), 2, null), default1);
-            Event event3 = _eventFactory.NewFeatureRequestEvent(flag2, _user,
-                new EvaluationDetail<ImmutableJsonValue>(ImmutableJsonValue.Of("value99"), 1, null), default2);
-            Event event4 = _eventFactory.NewFeatureRequestEvent(flag1, _user,
-                new EvaluationDetail<ImmutableJsonValue>(ImmutableJsonValue.Of("value1"), 1, null), default1);
-=======
-            var default1 = LdValue.Of("default1");
-            var default2 = LdValue.Of("default2");
-            var default3 = LdValue.Of("default3");
-            Event event1 = _eventFactory.NewFeatureRequestEvent(flag1, _user,
-                new EvaluationDetail<LdValue>(LdValue.Of("value1"), 1, null), default1);
-            Event event2 = _eventFactory.NewFeatureRequestEvent(flag1, _user,
-                new EvaluationDetail<LdValue>(LdValue.Of("value2"), 2, null), default1);
-            Event event3 = _eventFactory.NewFeatureRequestEvent(flag2, _user,
-                new EvaluationDetail<LdValue>(LdValue.Of("value99"), 1, null), default2);
-            Event event4 = _eventFactory.NewFeatureRequestEvent(flag1, _user,
-                new EvaluationDetail<LdValue>(LdValue.Of("value1"), 1, null), default1);
->>>>>>> 9cfc55ac
-            Event event5 = _eventFactory.NewUnknownFeatureRequestEvent(unknownFlagKey, _user, default3, EvaluationErrorKind.FLAG_NOT_FOUND);
-            es.SummarizeEvent(event1);
-            es.SummarizeEvent(event2);
-            es.SummarizeEvent(event3);
-            es.SummarizeEvent(event4);
-            es.SummarizeEvent(event5);
-            EventSummary data = es.Snapshot();
-
-            Dictionary<EventsCounterKey, EventsCounterValue> expected = new Dictionary<EventsCounterKey, EventsCounterValue>();
-<<<<<<< HEAD
-            Assert.Equal(new EventsCounterValue(2, ImmutableJsonValue.Of("value1"), default1),
-                data.Counters[new EventsCounterKey(flag1.Key, flag1.EventVersion, 1)]);
-            Assert.Equal(new EventsCounterValue(1, ImmutableJsonValue.Of("value2"), default1),
-                data.Counters[new EventsCounterKey(flag1.Key, flag1.EventVersion, 2)]);
-            Assert.Equal(new EventsCounterValue(1, ImmutableJsonValue.Of("value99"), default2),
-=======
-            Assert.Equal(new EventsCounterValue(2, LdValue.Of("value1"), default1),
-                data.Counters[new EventsCounterKey(flag1.Key, flag1.EventVersion, 1)]);
-            Assert.Equal(new EventsCounterValue(1, LdValue.Of("value2"), default1),
-                data.Counters[new EventsCounterKey(flag1.Key, flag1.EventVersion, 2)]);
-            Assert.Equal(new EventsCounterValue(1, LdValue.Of("value99"), default2),
->>>>>>> 9cfc55ac
-                data.Counters[new EventsCounterKey(flag2.Key, flag2.EventVersion, 1)]);
-            Assert.Equal(new EventsCounterValue(1, default3, default3),
-                data.Counters[new EventsCounterKey(unknownFlagKey, null, null)]);
-        }
-    }
-}
+﻿using System.Collections.Generic;
+using Newtonsoft.Json.Linq;
+using Xunit;
+using LaunchDarkly.Client;
+
+namespace LaunchDarkly.Common.Tests
+{
+    public class EventSummarizerTest
+    {
+        private static readonly User _user = User.WithKey("key");
+        private static readonly EventFactory _eventFactory = new EventFactory(() => 1000, false);
+
+        [Fact]
+        public void SummarizeEventDoesNothingForIdentifyEvent()
+        {
+            EventSummarizer es = new EventSummarizer();
+            EventSummary snapshot = es.Snapshot();
+            es.SummarizeEvent(_eventFactory.NewIdentifyEvent(_user));
+            EventSummary snapshot2 = es.Snapshot();
+            Assert.Equal(snapshot.StartDate, snapshot2.StartDate);
+            Assert.Equal(snapshot.EndDate, snapshot2.EndDate);
+            Assert.Equal(snapshot.Counters, snapshot2.Counters);
+        }
+
+        [Fact]
+        public void SummarizeEventDoesNothingForCustomEvent()
+        {
+            EventSummarizer es = new EventSummarizer();
+            EventSummary snapshot = es.Snapshot();
+            es.SummarizeEvent(_eventFactory.NewCustomEvent("whatever", _user, LdValue.Null, null));
+            EventSummary snapshot2 = es.Snapshot();
+            Assert.Equal(snapshot.StartDate, snapshot2.StartDate);
+            Assert.Equal(snapshot.EndDate, snapshot2.EndDate);
+            Assert.Equal(snapshot.Counters, snapshot2.Counters);
+        }
+
+        [Fact]
+        public void SummarizeEventSetsStartAndEndDates()
+        {
+            EventSummarizer es = new EventSummarizer();
+            IFlagEventProperties flag = new FlagEventPropertiesBuilder("key").Build();
+            var nullResult = new EvaluationDetail<LdValue>(LdValue.Null, null, null);
+            var factory1 = new EventFactory(() => 2000, false);
+            Event event1 = factory1.NewFeatureRequestEvent(flag, _user, nullResult, LdValue.Null);
+            var factory2 = new EventFactory(() => 1000, false);
+            Event event2 = factory2.NewFeatureRequestEvent(flag, _user, nullResult, LdValue.Null);
+            var factory3 = new EventFactory(() => 1500, false);
+            Event event3 = factory3.NewFeatureRequestEvent(flag, _user, nullResult, LdValue.Null);
+            es.SummarizeEvent(event1);
+            es.SummarizeEvent(event2);
+            es.SummarizeEvent(event3);
+            EventSummary data = es.Snapshot();
+
+            Assert.Equal(1000, data.StartDate);
+            Assert.Equal(2000, data.EndDate);
+        }
+
+        [Fact]
+        public void SummarizeEventIncrementsCounters()
+        {
+            EventSummarizer es = new EventSummarizer();
+            IFlagEventProperties flag1 = new FlagEventPropertiesBuilder("key1").Build();
+            IFlagEventProperties flag2 = new FlagEventPropertiesBuilder("key2").Build();
+            string unknownFlagKey = "badkey";
+            var default1 = LdValue.Of("default1");
+            var default2 = LdValue.Of("default2");
+            var default3 = LdValue.Of("default3");
+            Event event1 = _eventFactory.NewFeatureRequestEvent(flag1, _user,
+                new EvaluationDetail<LdValue>(LdValue.Of("value1"), 1, null), default1);
+            Event event2 = _eventFactory.NewFeatureRequestEvent(flag1, _user,
+                new EvaluationDetail<LdValue>(LdValue.Of("value2"), 2, null), default1);
+            Event event3 = _eventFactory.NewFeatureRequestEvent(flag2, _user,
+                new EvaluationDetail<LdValue>(LdValue.Of("value99"), 1, null), default2);
+            Event event4 = _eventFactory.NewFeatureRequestEvent(flag1, _user,
+                new EvaluationDetail<LdValue>(LdValue.Of("value1"), 1, null), default1);
+            Event event5 = _eventFactory.NewUnknownFeatureRequestEvent(unknownFlagKey, _user, default3, EvaluationErrorKind.FLAG_NOT_FOUND);
+            es.SummarizeEvent(event1);
+            es.SummarizeEvent(event2);
+            es.SummarizeEvent(event3);
+            es.SummarizeEvent(event4);
+            es.SummarizeEvent(event5);
+            EventSummary data = es.Snapshot();
+
+            Dictionary<EventsCounterKey, EventsCounterValue> expected = new Dictionary<EventsCounterKey, EventsCounterValue>();
+            Assert.Equal(new EventsCounterValue(2, LdValue.Of("value1"), default1),
+                data.Counters[new EventsCounterKey(flag1.Key, flag1.EventVersion, 1)]);
+            Assert.Equal(new EventsCounterValue(1, LdValue.Of("value2"), default1),
+                data.Counters[new EventsCounterKey(flag1.Key, flag1.EventVersion, 2)]);
+            Assert.Equal(new EventsCounterValue(1, LdValue.Of("value99"), default2),
+                data.Counters[new EventsCounterKey(flag2.Key, flag2.EventVersion, 1)]);
+            Assert.Equal(new EventsCounterValue(1, default3, default3),
+                data.Counters[new EventsCounterKey(unknownFlagKey, null, null)]);
+        }
+    }
+}