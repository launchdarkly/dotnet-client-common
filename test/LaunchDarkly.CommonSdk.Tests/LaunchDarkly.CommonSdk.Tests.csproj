--- conflicted
+++ resolved
@@ -1,23 +1,19 @@
-<Project Sdk="Microsoft.NET.Sdk">
-  <PropertyGroup>
-<<<<<<< HEAD
-    <TargetFrameworks>netcoreapp1.1;netcoreapp2.0;net46</TargetFrameworks>
-=======
-    <TestFramework Condition="'$(TESTFRAMEWORK)' == ''">netcoreapp2.0</TestFramework>
-    <TargetFramework>$(TESTFRAMEWORK)</TargetFramework>
->>>>>>> 27b0f109
-    <AssemblyName>LaunchDarkly.CommonSdk.Tests</AssemblyName>
-  </PropertyGroup>
-
-  <ItemGroup>
-    <ProjectReference Include="..\..\src\LaunchDarkly.CommonSdk\LaunchDarkly.CommonSdk.csproj" />
-  </ItemGroup>
-
-  <ItemGroup>
-    <PackageReference Include="Microsoft.NET.Test.Sdk" Version="15.3.0-preview-20170628-02" />
-    <PackageReference Include="Moq" Version="4.8.1" />
-    <PackageReference Include="WireMock.Net" Version="1.1.7.0" />
-    <PackageReference Include="xunit" Version="2.2.0" />
-    <PackageReference Include="xunit.runner.visualstudio" Version="2.2.0" />
-  </ItemGroup>
-</Project>
+<Project Sdk="Microsoft.NET.Sdk">
+  <PropertyGroup>
+    <TestFramework Condition="'$(TESTFRAMEWORK)' == ''">netcoreapp2.0</TestFramework>
+    <TargetFramework>$(TESTFRAMEWORK)</TargetFramework>
+    <AssemblyName>LaunchDarkly.CommonSdk.Tests</AssemblyName>
+  </PropertyGroup>
+
+  <ItemGroup>
+    <ProjectReference Include="..\..\src\LaunchDarkly.CommonSdk\LaunchDarkly.CommonSdk.csproj" />
+  </ItemGroup>
+
+  <ItemGroup>
+    <PackageReference Include="Microsoft.NET.Test.Sdk" Version="15.3.0-preview-20170628-02" />
+    <PackageReference Include="Moq" Version="4.8.1" />
+    <PackageReference Include="WireMock.Net" Version="1.1.7.0" />
+    <PackageReference Include="xunit" Version="2.2.0" />
+    <PackageReference Include="xunit.runner.visualstudio" Version="2.2.0" />
+  </ItemGroup>
+</Project>