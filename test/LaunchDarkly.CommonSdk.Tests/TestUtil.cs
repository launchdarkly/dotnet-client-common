<<<<<<< HEAD
﻿using LaunchDarkly.Client;
=======
﻿using System.Collections.Generic;
using System.Linq;
using Newtonsoft.Json.Linq;
>>>>>>> 87a6bde2
using Xunit;

namespace LaunchDarkly.Common.Tests
{
    public class TestUtil
    {
        public static void AssertJsonEquals(string expected, string actual)
        {
            Assert.Equal(LdValue.Parse(expected), LdValue.Parse(actual));
        }
        
        public static void AssertContainsInAnyOrder<T>(IEnumerable<T> items, params T[] expectedItems)
        {
            Assert.Equal(expectedItems.Length, items.Count());
            foreach (var e in expectedItems)
            {
                Assert.Contains(e, items);
            }
        }
    }
}
<|MERGE_RESOLUTION|>--- conflicted
+++ resolved
@@ -1,28 +1,24 @@
-<<<<<<< HEAD
-﻿using LaunchDarkly.Client;
-=======
-﻿using System.Collections.Generic;
-using System.Linq;
-using Newtonsoft.Json.Linq;
->>>>>>> 87a6bde2
-using Xunit;
-
-namespace LaunchDarkly.Common.Tests
-{
-    public class TestUtil
-    {
-        public static void AssertJsonEquals(string expected, string actual)
-        {
-            Assert.Equal(LdValue.Parse(expected), LdValue.Parse(actual));
-        }
-        
-        public static void AssertContainsInAnyOrder<T>(IEnumerable<T> items, params T[] expectedItems)
-        {
-            Assert.Equal(expectedItems.Length, items.Count());
-            foreach (var e in expectedItems)
-            {
-                Assert.Contains(e, items);
-            }
-        }
-    }
-}
+using System.Collections.Generic;
+using System.Linq;
+using LaunchDarkly.Client;
+using Xunit;
+
+namespace LaunchDarkly.Common.Tests
+{
+    public class TestUtil
+    {
+        public static void AssertJsonEquals(string expected, string actual)
+        {
+            Assert.Equal(LdValue.Parse(expected), LdValue.Parse(actual));
+        }
+        
+        public static void AssertContainsInAnyOrder<T>(IEnumerable<T> items, params T[] expectedItems)
+        {
+            Assert.Equal(expectedItems.Length, items.Count());
+            foreach (var e in expectedItems)
+            {
+                Assert.Contains(e, items);
+            }
+        }
+    }
+}