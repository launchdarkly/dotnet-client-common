<<<<<<< HEAD
﻿using Newtonsoft.Json;
using System.Collections.Immutable;
=======
﻿using Newtonsoft.Json.Linq;
using System.Collections.Generic;
>>>>>>> 28ed8c30
using LaunchDarkly.Client;

namespace LaunchDarkly.Common
{
    /// <summary>
    /// Used internally to represent user data that is being serialized in an <see cref="Event"/>.
    /// </summary>
    internal struct EventUser
    {
        public string Key { get; internal set; }
        public string SecondaryKey { get; internal set; }
<<<<<<< HEAD

        /// <see cref="User.IPAddress"/>
        [JsonProperty(PropertyName = "ip", NullValueHandling = NullValueHandling.Ignore)]
        public string IPAddress { get; internal set; }

        /// <see cref="User.Country"/>
        [JsonProperty(PropertyName = "country", NullValueHandling = NullValueHandling.Ignore)]
=======
        public string IpAddress { get; internal set; }
>>>>>>> 28ed8c30
        public string Country { get; internal set; }
        public string FirstName { get; internal set; }
        public string LastName { get; internal set; }
        public string Name { get; internal set; }
        public string Avatar { get; internal set; }
        public string Email { get; internal set; }
        public bool? Anonymous { get; internal set; }
<<<<<<< HEAD

        /// <see cref="User.Custom"/>
        [JsonProperty(PropertyName = "custom", NullValueHandling = NullValueHandling.Ignore)]
        public IImmutableDictionary<string, LdValue> Custom { get; internal set; }

        /// <summary>
        /// A list of attribute names that have been omitted from the event.
        /// </summary>
        // Note that this is a sorted set - LaunchDarkly doesn't care about the ordering, but
        // having a defined order makes our test logic much simpler.
        [JsonProperty(PropertyName = "privateAttrs", NullValueHandling = NullValueHandling.Ignore)]
        public ImmutableSortedSet<string> PrivateAttrs { get; set; }
=======
        public Dictionary<string, JToken> Custom { get; internal set; }
        public List<string> PrivateAttrs { get; set; }
>>>>>>> 28ed8c30

        internal static EventUser FromUser(User user, IEventProcessorConfiguration config)
        {
            EventUserBuilder eub = new EventUserBuilder(user, config);
            return eub.Build();
        }
    }

    internal struct EventUserBuilder
    {
        private IEventProcessorConfiguration _config;
        private User _user;
        private EventUser _result = new EventUser();
        private ImmutableSortedSet<string>.Builder _privateAttrs = null;

        internal EventUserBuilder(User user, IEventProcessorConfiguration config)
        {
            _user = user;
            _config = config;
        }

        internal EventUser Build()
        {
            _result.Key = _user.Key;
            _result.SecondaryKey = _user.SecondaryKey;
<<<<<<< HEAD
            _result.Anonymous = _user.Anonymous ? (bool?)true : null;
            _result.IPAddress = StringAttrIfNotPrivate("ip", _user.IPAddress);
            _result.Country = StringAttrIfNotPrivate("country", _user.Country);
            _result.FirstName = StringAttrIfNotPrivate("firstName", _user.FirstName);
            _result.LastName = StringAttrIfNotPrivate("lastName", _user.LastName);
            _result.Name = StringAttrIfNotPrivate("name", _user.Name);
            _result.Avatar = StringAttrIfNotPrivate("avatar", _user.Avatar);
            _result.Email = StringAttrIfNotPrivate("email", _user.Email);

            // With the custom attributes, for efficiency's sake we would like to reuse the same ImmutableDictionary
            // whenever possible. So, we'll lazily create a new collection only if it turns out that there are any
            // changes needed (i.e. if one of the custom attributes turns out to be private).
            ImmutableDictionary<string, LdValue>.Builder customAttrsBuilder = null;
            foreach (var kv in _user.Custom)
            {
                if (!CheckPrivateAttr(kv.Key, kv.Value))
                {
                    if (customAttrsBuilder is null)
                    {
                        // This is the first private custom attribute we've found. Lazily create the builder
                        // by first copying all of the ones we've already iterated over. We can rely on the
                        // iteration order being the same because it's immutable.
                        customAttrsBuilder = ImmutableDictionary.CreateBuilder<string, LdValue>();
                        foreach (var kv1 in _user.Custom)
                        {
                            if (kv1.Key == kv.Key)
                            {
                                break;
                            }
                            customAttrsBuilder[kv1.Key] = kv1.Value;
                        }
                    }
                }
                else
                {
                    // It's not a private attribute.
                    if (customAttrsBuilder != null)
                    {
                        customAttrsBuilder[kv.Key] = kv.Value;
=======
            _result.Anonymous = _user.Anonymous;
            _result.IpAddress = CheckPrivateAttr("ip", _user.IPAddress);
            _result.Country = CheckPrivateAttr("country", _user.Country);
            _result.FirstName = CheckPrivateAttr("firstName", _user.FirstName);
            _result.LastName = CheckPrivateAttr("lastName", _user.LastName);
            _result.Name = CheckPrivateAttr("name", _user.Name);
            _result.Avatar = CheckPrivateAttr("avatar", _user.Avatar);
            _result.Email = CheckPrivateAttr("email", _user.Email);
            if (_user.Custom != null && _user.Custom.Count > 0)
            {
                Dictionary<string, JToken> filteredCustom = null;
                foreach (KeyValuePair<string, JToken> kv in _user.Custom)
                {
                    JToken value = CheckPrivateAttr(kv.Key, kv.Value);
                    if (value is null && kv.Value != null)
                    {
                        if (filteredCustom is null)
                        {
                            filteredCustom = new Dictionary<string, JToken>(_user.Custom);
                        }
                        filteredCustom.Remove(kv.Key);
>>>>>>> 28ed8c30
                    }
                }
                if (filteredCustom != null)
                {
                    _result.Custom = filteredCustom.Count == 0 ? null : filteredCustom;
                }
                else
                {
                    _result.Custom = _user.Custom;
                }
            }
            var custom = customAttrsBuilder is null ? _user.Custom : customAttrsBuilder.ToImmutableDictionary();
            _result.Custom = custom.Count == 0 ? null : custom;
            _result.PrivateAttrs = _privateAttrs is null ? null : _privateAttrs.ToImmutableSortedSet();

            return _result;
        }
        
        private bool CheckPrivateAttr<T>(string name, T value)
        {
            if (_config.AllAttributesPrivate ||
                     (_config.PrivateAttributeNames != null &&_config.PrivateAttributeNames.Contains(name)) ||
                     (_user.PrivateAttributeNames != null && _user.PrivateAttributeNames.Contains(name)))
            {
                if (_privateAttrs is null)
                {
                    _privateAttrs = ImmutableSortedSet.CreateBuilder<string>();
                }
                _privateAttrs.Add(name);
                return false;
            }
            else
            {
                return true;
            }
        }

        private string StringAttrIfNotPrivate(string name, string value)
        {
            return (value is null) ? null : (CheckPrivateAttr(name, value) ? value : null);
        }
    }
}
<|MERGE_RESOLUTION|>--- conflicted
+++ resolved
@@ -1,184 +1,124 @@
-<<<<<<< HEAD
-﻿using Newtonsoft.Json;
-using System.Collections.Immutable;
-=======
-﻿using Newtonsoft.Json.Linq;
-using System.Collections.Generic;
->>>>>>> 28ed8c30
-using LaunchDarkly.Client;
-
-namespace LaunchDarkly.Common
-{
-    /// <summary>
-    /// Used internally to represent user data that is being serialized in an <see cref="Event"/>.
-    /// </summary>
-    internal struct EventUser
-    {
-        public string Key { get; internal set; }
-        public string SecondaryKey { get; internal set; }
-<<<<<<< HEAD
-
-        /// <see cref="User.IPAddress"/>
-        [JsonProperty(PropertyName = "ip", NullValueHandling = NullValueHandling.Ignore)]
-        public string IPAddress { get; internal set; }
-
-        /// <see cref="User.Country"/>
-        [JsonProperty(PropertyName = "country", NullValueHandling = NullValueHandling.Ignore)]
-=======
-        public string IpAddress { get; internal set; }
->>>>>>> 28ed8c30
-        public string Country { get; internal set; }
-        public string FirstName { get; internal set; }
-        public string LastName { get; internal set; }
-        public string Name { get; internal set; }
-        public string Avatar { get; internal set; }
-        public string Email { get; internal set; }
-        public bool? Anonymous { get; internal set; }
-<<<<<<< HEAD
-
-        /// <see cref="User.Custom"/>
-        [JsonProperty(PropertyName = "custom", NullValueHandling = NullValueHandling.Ignore)]
-        public IImmutableDictionary<string, LdValue> Custom { get; internal set; }
-
-        /// <summary>
-        /// A list of attribute names that have been omitted from the event.
-        /// </summary>
-        // Note that this is a sorted set - LaunchDarkly doesn't care about the ordering, but
-        // having a defined order makes our test logic much simpler.
-        [JsonProperty(PropertyName = "privateAttrs", NullValueHandling = NullValueHandling.Ignore)]
-        public ImmutableSortedSet<string> PrivateAttrs { get; set; }
-=======
-        public Dictionary<string, JToken> Custom { get; internal set; }
-        public List<string> PrivateAttrs { get; set; }
->>>>>>> 28ed8c30
-
-        internal static EventUser FromUser(User user, IEventProcessorConfiguration config)
-        {
-            EventUserBuilder eub = new EventUserBuilder(user, config);
-            return eub.Build();
-        }
-    }
-
-    internal struct EventUserBuilder
-    {
-        private IEventProcessorConfiguration _config;
-        private User _user;
-        private EventUser _result = new EventUser();
-        private ImmutableSortedSet<string>.Builder _privateAttrs = null;
-
-        internal EventUserBuilder(User user, IEventProcessorConfiguration config)
-        {
-            _user = user;
-            _config = config;
-        }
-
-        internal EventUser Build()
-        {
-            _result.Key = _user.Key;
-            _result.SecondaryKey = _user.SecondaryKey;
-<<<<<<< HEAD
-            _result.Anonymous = _user.Anonymous ? (bool?)true : null;
-            _result.IPAddress = StringAttrIfNotPrivate("ip", _user.IPAddress);
-            _result.Country = StringAttrIfNotPrivate("country", _user.Country);
-            _result.FirstName = StringAttrIfNotPrivate("firstName", _user.FirstName);
-            _result.LastName = StringAttrIfNotPrivate("lastName", _user.LastName);
-            _result.Name = StringAttrIfNotPrivate("name", _user.Name);
-            _result.Avatar = StringAttrIfNotPrivate("avatar", _user.Avatar);
-            _result.Email = StringAttrIfNotPrivate("email", _user.Email);
-
-            // With the custom attributes, for efficiency's sake we would like to reuse the same ImmutableDictionary
-            // whenever possible. So, we'll lazily create a new collection only if it turns out that there are any
-            // changes needed (i.e. if one of the custom attributes turns out to be private).
-            ImmutableDictionary<string, LdValue>.Builder customAttrsBuilder = null;
-            foreach (var kv in _user.Custom)
-            {
-                if (!CheckPrivateAttr(kv.Key, kv.Value))
-                {
-                    if (customAttrsBuilder is null)
-                    {
-                        // This is the first private custom attribute we've found. Lazily create the builder
-                        // by first copying all of the ones we've already iterated over. We can rely on the
-                        // iteration order being the same because it's immutable.
-                        customAttrsBuilder = ImmutableDictionary.CreateBuilder<string, LdValue>();
-                        foreach (var kv1 in _user.Custom)
-                        {
-                            if (kv1.Key == kv.Key)
-                            {
-                                break;
-                            }
-                            customAttrsBuilder[kv1.Key] = kv1.Value;
-                        }
-                    }
-                }
-                else
-                {
-                    // It's not a private attribute.
-                    if (customAttrsBuilder != null)
-                    {
-                        customAttrsBuilder[kv.Key] = kv.Value;
-=======
-            _result.Anonymous = _user.Anonymous;
-            _result.IpAddress = CheckPrivateAttr("ip", _user.IPAddress);
-            _result.Country = CheckPrivateAttr("country", _user.Country);
-            _result.FirstName = CheckPrivateAttr("firstName", _user.FirstName);
-            _result.LastName = CheckPrivateAttr("lastName", _user.LastName);
-            _result.Name = CheckPrivateAttr("name", _user.Name);
-            _result.Avatar = CheckPrivateAttr("avatar", _user.Avatar);
-            _result.Email = CheckPrivateAttr("email", _user.Email);
-            if (_user.Custom != null && _user.Custom.Count > 0)
-            {
-                Dictionary<string, JToken> filteredCustom = null;
-                foreach (KeyValuePair<string, JToken> kv in _user.Custom)
-                {
-                    JToken value = CheckPrivateAttr(kv.Key, kv.Value);
-                    if (value is null && kv.Value != null)
-                    {
-                        if (filteredCustom is null)
-                        {
-                            filteredCustom = new Dictionary<string, JToken>(_user.Custom);
-                        }
-                        filteredCustom.Remove(kv.Key);
->>>>>>> 28ed8c30
-                    }
-                }
-                if (filteredCustom != null)
-                {
-                    _result.Custom = filteredCustom.Count == 0 ? null : filteredCustom;
-                }
-                else
-                {
-                    _result.Custom = _user.Custom;
-                }
-            }
-            var custom = customAttrsBuilder is null ? _user.Custom : customAttrsBuilder.ToImmutableDictionary();
-            _result.Custom = custom.Count == 0 ? null : custom;
-            _result.PrivateAttrs = _privateAttrs is null ? null : _privateAttrs.ToImmutableSortedSet();
-
-            return _result;
-        }
-        
-        private bool CheckPrivateAttr<T>(string name, T value)
-        {
-            if (_config.AllAttributesPrivate ||
-                     (_config.PrivateAttributeNames != null &&_config.PrivateAttributeNames.Contains(name)) ||
-                     (_user.PrivateAttributeNames != null && _user.PrivateAttributeNames.Contains(name)))
-            {
-                if (_privateAttrs is null)
-                {
-                    _privateAttrs = ImmutableSortedSet.CreateBuilder<string>();
-                }
-                _privateAttrs.Add(name);
-                return false;
-            }
-            else
-            {
-                return true;
-            }
-        }
-
-        private string StringAttrIfNotPrivate(string name, string value)
-        {
-            return (value is null) ? null : (CheckPrivateAttr(name, value) ? value : null);
-        }
-    }
-}
+using Newtonsoft.Json.Linq;
+using System.Collections.Immutable;
+using LaunchDarkly.Client;
+
+namespace LaunchDarkly.Common
+{
+    /// <summary>
+    /// Used internally to represent user data that is being serialized in an <see cref="Event"/>.
+    /// </summary>
+    internal struct EventUser
+    {
+        public string Key { get; internal set; }
+        public string SecondaryKey { get; internal set; }
+        public string IPAddress { get; internal set; }
+        public string Country { get; internal set; }
+        public string FirstName { get; internal set; }
+        public string LastName { get; internal set; }
+        public string Name { get; internal set; }
+        public string Avatar { get; internal set; }
+        public string Email { get; internal set; }
+        public bool? Anonymous { get; internal set; }
+        public IImmutableDictionary<string, LdValue> Custom { get; internal set; }
+        public ImmutableSortedSet<string> PrivateAttrs { get; set; }
+
+        internal static EventUser FromUser(User user, IEventProcessorConfiguration config)
+        {
+            EventUserBuilder eub = new EventUserBuilder(user, config);
+            return eub.Build();
+        }
+    }
+
+    internal struct EventUserBuilder
+    {
+        private IEventProcessorConfiguration _config;
+        private User _user;
+        private EventUser _result;
+        private ImmutableSortedSet<string>.Builder _privateAttrs;
+
+        internal EventUserBuilder(User user, IEventProcessorConfiguration config)
+        {
+            _user = user;
+            _config = config;
+            _result = new EventUser();
+            _privateAttrs = null;
+        }
+
+        internal EventUser Build()
+        {
+            _result.Key = _user.Key;
+            _result.SecondaryKey = _user.SecondaryKey;
+            _result.Anonymous = _user.Anonymous ? (bool?)true : null;
+            _result.IPAddress = StringAttrIfNotPrivate("ip", _user.IPAddress);
+            _result.Country = StringAttrIfNotPrivate("country", _user.Country);
+            _result.FirstName = StringAttrIfNotPrivate("firstName", _user.FirstName);
+            _result.LastName = StringAttrIfNotPrivate("lastName", _user.LastName);
+            _result.Name = StringAttrIfNotPrivate("name", _user.Name);
+            _result.Avatar = StringAttrIfNotPrivate("avatar", _user.Avatar);
+            _result.Email = StringAttrIfNotPrivate("email", _user.Email);
+
+            // With the custom attributes, for efficiency's sake we would like to reuse the same ImmutableDictionary
+            // whenever possible. So, we'll lazily create a new collection only if it turns out that there are any
+            // changes needed (i.e. if one of the custom attributes turns out to be private).
+            ImmutableDictionary<string, LdValue>.Builder customAttrsBuilder = null;
+            foreach (var kv in _user.Custom)
+            {
+                if (!CheckPrivateAttr(kv.Key, kv.Value))
+                {
+                    if (customAttrsBuilder is null)
+                    {
+                        // This is the first private custom attribute we've found. Lazily create the builder
+                        // by first copying all of the ones we've already iterated over. We can rely on the
+                        // iteration order being the same because it's immutable.
+                        customAttrsBuilder = ImmutableDictionary.CreateBuilder<string, LdValue>();
+                        foreach (var kv1 in _user.Custom)
+                        {
+                            if (kv1.Key == kv.Key)
+                            {
+                                break;
+                            }
+                            customAttrsBuilder[kv1.Key] = kv1.Value;
+                        }
+                    }
+                }
+                else
+                {
+                    // It's not a private attribute.
+                    if (customAttrsBuilder != null)
+                    {
+                        customAttrsBuilder[kv.Key] = kv.Value;
+                    }
+                }
+            }
+            var custom = customAttrsBuilder is null ? _user.Custom : customAttrsBuilder.ToImmutableDictionary();
+            _result.Custom = custom.Count == 0 ? null : custom;
+            _result.PrivateAttrs = _privateAttrs is null ? null : _privateAttrs.ToImmutableSortedSet();
+
+            return _result;
+        }
+        
+        private bool CheckPrivateAttr<T>(string name, T value)
+        {
+            if (_config.AllAttributesPrivate ||
+                     (_config.PrivateAttributeNames != null &&_config.PrivateAttributeNames.Contains(name)) ||
+                     (_user.PrivateAttributeNames != null && _user.PrivateAttributeNames.Contains(name)))
+            {
+                if (_privateAttrs is null)
+                {
+                    _privateAttrs = ImmutableSortedSet.CreateBuilder<string>();
+                }
+                _privateAttrs.Add(name);
+                return false;
+            }
+            else
+            {
+                return true;
+            }
+        }
+
+        private string StringAttrIfNotPrivate(string name, string value)
+        {
+            return (value is null) ? null : (CheckPrivateAttr(name, value) ? value : null);
+        }
+    }
+}