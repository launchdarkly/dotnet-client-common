﻿using System;
using LaunchDarkly.Client;
using Newtonsoft.Json.Linq;

namespace LaunchDarkly.Common
{
    internal sealed class ValueTypeException : Exception
    {
        public ValueTypeException() : base("The value cannot be converted to the desired type") { }
    }

    /// <summary>
    /// A type-safe standardized mechanism for converting between JSON and all of the value types
    /// supported by LaunchDarkly SDKs. Use the predefined <see cref="ValueTypes"/> instances. Unlike
<<<<<<< HEAD
    /// the type conversions in <see cref="ImmutableJsonValue"/> which never throw exceptions, these
=======
    /// the type conversions in <see cref="LdValue"/> which never throw exceptions, these
>>>>>>> 9cfc55ac
    /// converters will throw a <see cref="ValueTypeException"/> if an incompatible type is requested,
    /// because the SDK evaluation methods need to be able to detect this condition.
    /// </summary>
    /// <remarks>
    /// <para>
    /// This allows the SDK <c>Variation</c> methods to be implemented more simply and without casting.
    /// </para>
    /// <para>
    /// All of these types require an exact match with the JSON type except as follows:
    /// </para>
    /// <para>
    /// 1. <c>Json</c> allows any type.
    /// </para>
    /// <para>
    /// 2. <c>Int</c> and <c>Float</c> are transparently convertible to each other (this is necessary
<<<<<<< HEAD
    /// because JSON only really has one numeric type).
    /// </para>
    /// <para>
    /// 3. <c>String</c> and <c>Json</c> can be converted from either an actual <see langword="null"/> or a
    /// <see cref="JToken"/> of type <see cref="JTokenType.Null"/>.
=======
    /// because JSON only really has one numeric type). Note that conversion from float to int uses
    /// the behavior defined by Newtonsoft.Json, which rounds to the nearest integer rather than
    /// rounding down. This behavior is preserved for backward compatibility with .NET SDK 5.x.
    /// </para>
    /// <para>
    /// 3. <c>String</c> and <c>Json</c> can be converted from a null value.
>>>>>>> 9cfc55ac
    /// </para>
    /// <para>
    /// This is a struct rather than a class so that in any context where we expect a <c>ValueType</c>,
    /// we do not have to worry about it being null.
    /// </para>
    /// </remarks>
    /// <typeparam name="T">the desired type</typeparam>
    internal struct ValueType<T>
    {
        /// <summary>
        /// Function for converting a JSON value to the desired type.
        /// </summary>
        /// <remarks>
        /// <para>
        /// If the JSON value is not of a compatible type, this function will throw a
        /// <see cref="ValueTypeException"/>.
        /// </para>
        /// <para>
        /// If we ever drop compatibility with older .NET frameworks that do not support <c>ValueTuple</c>,
        /// then it would be preferable to use <c>ValueTuple</c> to avoid the overhead of exceptions.
        /// However, these exceptions should not happen often.
        /// </para>
        /// </remarks>
<<<<<<< HEAD
        public Func<ImmutableJsonValue, T> ValueFromJson { get; }
=======
        public Func<LdValue, T> ValueFromJson { get; }
>>>>>>> 9cfc55ac

        /// <summary>
        /// Function for converting the desired type to a JSON value.
        /// </summary>
<<<<<<< HEAD
        public Func<T, ImmutableJsonValue> ValueToJson { get; }

        internal ValueType(Func<ImmutableJsonValue, T> valueFromJson, Func<T, ImmutableJsonValue> valueToJson)
=======
        public Func<T, LdValue> ValueToJson { get; }

        internal ValueType(Func<LdValue, T> valueFromJson, Func<T, LdValue> valueToJson)
>>>>>>> 9cfc55ac
        {
            ValueFromJson = valueFromJson;
            ValueToJson = valueToJson;
        }
    }

    internal static class ValueTypes
    {
        public static readonly ValueType<bool> Bool = new ValueType<bool>(
            json =>
            {
                if (json.InnerValue is null || json.InnerValue.Type != JTokenType.Boolean)
                {
                    throw new ValueTypeException();
                }
                return json.AsBool;
            },
<<<<<<< HEAD
            value => ImmutableJsonValue.Of(value)
        );

        // Note that Int uses ImmutableJsonValue's rounding behavior for floating-point values
        // (round toward zero), rather than using Newtonsoft.Json's default behavior (round to
        // nearest). That is inconsistent with .NET SDK 2.x, but consistent with most or all of
        // our other strongly-typed SDKs.
        public static readonly ValueType<int> Int = new ValueType<int>(
            json => json.IsNumber ? json.AsInt : throw new ValueTypeException(),
            value => ImmutableJsonValue.Of(value)
=======
            value => LdValue.Of(value)
        );

        // Note that Int uses Newtonsoft.Json's default behavior (round to nearest) for compatibility
        // with .NET SDK 5.x, rather than LdValue's rounding behavior (round toward zero)
        // which is consistent with the other strongly-typed SDKs.
        public static readonly ValueType<int> Int = new ValueType<int>(
            json => json.IsNumber? json.InnerValue.Value<int>() : throw new ValueTypeException(),
            value => LdValue.Of(value)
>>>>>>> 9cfc55ac
        );

        public static readonly ValueType<float> Float = new ValueType<float>(
            json => json.IsNumber ? json.AsFloat : throw new ValueTypeException(),
<<<<<<< HEAD
            value => ImmutableJsonValue.Of(value)
=======
            value => LdValue.Of(value)
>>>>>>> 9cfc55ac
        );

        public static readonly ValueType<string> String = new ValueType<string>(
            json =>
            {
<<<<<<< HEAD
                if (json.IsNull || json.InnerValue.Type == JTokenType.Null)
=======
                if (json.IsNull)
>>>>>>> 9cfc55ac
                {
                    return null; // strings are always nullable
                }
                if (json.InnerValue.Type != JTokenType.String)
                {
                    throw new ValueTypeException();
                }
                return json.AsString;
            },
<<<<<<< HEAD
            value => ImmutableJsonValue.Of(value)
        );

        internal static readonly ValueType<ImmutableJsonValue> Json = new ValueType<ImmutableJsonValue>(
            json => json,
            value => value
        );
=======
            value => LdValue.Of(value)
        );

        internal static readonly ValueType<LdValue> Json = new ValueType<LdValue>(
            json => json,
            value => value
        );

        /// <summary>
        /// MutableJson exists to support the .NET SDK 5.x JsonVariation overload that uses JToken.
        /// It converts to and from LdValue using unsafe methods that do <i>not</i> do a
        /// deep copy for complex types, so the behavior is identical to the previous implementation.
        /// This was done to prevent unexpected performance penalties in applications that are
        /// currently using that method and do not expect a deep copy to happen as part of a flag
        /// evaluation.
        /// </summary>
        internal static readonly ValueType<JToken> MutableJson = new ValueType<JToken>(
            json => json.InnerValue,
            value => LdValue.FromSafeValue(value)
        );
>>>>>>> 9cfc55ac
    }
}
<|MERGE_RESOLUTION|>--- conflicted
+++ resolved
@@ -1,188 +1,121 @@
-﻿using System;
-using LaunchDarkly.Client;
-using Newtonsoft.Json.Linq;
-
-namespace LaunchDarkly.Common
-{
-    internal sealed class ValueTypeException : Exception
-    {
-        public ValueTypeException() : base("The value cannot be converted to the desired type") { }
-    }
-
-    /// <summary>
-    /// A type-safe standardized mechanism for converting between JSON and all of the value types
-    /// supported by LaunchDarkly SDKs. Use the predefined <see cref="ValueTypes"/> instances. Unlike
-<<<<<<< HEAD
-    /// the type conversions in <see cref="ImmutableJsonValue"/> which never throw exceptions, these
-=======
-    /// the type conversions in <see cref="LdValue"/> which never throw exceptions, these
->>>>>>> 9cfc55ac
-    /// converters will throw a <see cref="ValueTypeException"/> if an incompatible type is requested,
-    /// because the SDK evaluation methods need to be able to detect this condition.
-    /// </summary>
-    /// <remarks>
-    /// <para>
-    /// This allows the SDK <c>Variation</c> methods to be implemented more simply and without casting.
-    /// </para>
-    /// <para>
-    /// All of these types require an exact match with the JSON type except as follows:
-    /// </para>
-    /// <para>
-    /// 1. <c>Json</c> allows any type.
-    /// </para>
-    /// <para>
-    /// 2. <c>Int</c> and <c>Float</c> are transparently convertible to each other (this is necessary
-<<<<<<< HEAD
-    /// because JSON only really has one numeric type).
-    /// </para>
-    /// <para>
-    /// 3. <c>String</c> and <c>Json</c> can be converted from either an actual <see langword="null"/> or a
-    /// <see cref="JToken"/> of type <see cref="JTokenType.Null"/>.
-=======
-    /// because JSON only really has one numeric type). Note that conversion from float to int uses
-    /// the behavior defined by Newtonsoft.Json, which rounds to the nearest integer rather than
-    /// rounding down. This behavior is preserved for backward compatibility with .NET SDK 5.x.
-    /// </para>
-    /// <para>
-    /// 3. <c>String</c> and <c>Json</c> can be converted from a null value.
->>>>>>> 9cfc55ac
-    /// </para>
-    /// <para>
-    /// This is a struct rather than a class so that in any context where we expect a <c>ValueType</c>,
-    /// we do not have to worry about it being null.
-    /// </para>
-    /// </remarks>
-    /// <typeparam name="T">the desired type</typeparam>
-    internal struct ValueType<T>
-    {
-        /// <summary>
-        /// Function for converting a JSON value to the desired type.
-        /// </summary>
-        /// <remarks>
-        /// <para>
-        /// If the JSON value is not of a compatible type, this function will throw a
-        /// <see cref="ValueTypeException"/>.
-        /// </para>
-        /// <para>
-        /// If we ever drop compatibility with older .NET frameworks that do not support <c>ValueTuple</c>,
-        /// then it would be preferable to use <c>ValueTuple</c> to avoid the overhead of exceptions.
-        /// However, these exceptions should not happen often.
-        /// </para>
-        /// </remarks>
-<<<<<<< HEAD
-        public Func<ImmutableJsonValue, T> ValueFromJson { get; }
-=======
-        public Func<LdValue, T> ValueFromJson { get; }
->>>>>>> 9cfc55ac
-
-        /// <summary>
-        /// Function for converting the desired type to a JSON value.
-        /// </summary>
-<<<<<<< HEAD
-        public Func<T, ImmutableJsonValue> ValueToJson { get; }
-
-        internal ValueType(Func<ImmutableJsonValue, T> valueFromJson, Func<T, ImmutableJsonValue> valueToJson)
-=======
-        public Func<T, LdValue> ValueToJson { get; }
-
-        internal ValueType(Func<LdValue, T> valueFromJson, Func<T, LdValue> valueToJson)
->>>>>>> 9cfc55ac
-        {
-            ValueFromJson = valueFromJson;
-            ValueToJson = valueToJson;
-        }
-    }
-
-    internal static class ValueTypes
-    {
-        public static readonly ValueType<bool> Bool = new ValueType<bool>(
-            json =>
-            {
-                if (json.InnerValue is null || json.InnerValue.Type != JTokenType.Boolean)
-                {
-                    throw new ValueTypeException();
-                }
-                return json.AsBool;
-            },
-<<<<<<< HEAD
-            value => ImmutableJsonValue.Of(value)
-        );
-
-        // Note that Int uses ImmutableJsonValue's rounding behavior for floating-point values
-        // (round toward zero), rather than using Newtonsoft.Json's default behavior (round to
-        // nearest). That is inconsistent with .NET SDK 2.x, but consistent with most or all of
-        // our other strongly-typed SDKs.
-        public static readonly ValueType<int> Int = new ValueType<int>(
-            json => json.IsNumber ? json.AsInt : throw new ValueTypeException(),
-            value => ImmutableJsonValue.Of(value)
-=======
-            value => LdValue.Of(value)
-        );
-
-        // Note that Int uses Newtonsoft.Json's default behavior (round to nearest) for compatibility
-        // with .NET SDK 5.x, rather than LdValue's rounding behavior (round toward zero)
-        // which is consistent with the other strongly-typed SDKs.
-        public static readonly ValueType<int> Int = new ValueType<int>(
-            json => json.IsNumber? json.InnerValue.Value<int>() : throw new ValueTypeException(),
-            value => LdValue.Of(value)
->>>>>>> 9cfc55ac
-        );
-
-        public static readonly ValueType<float> Float = new ValueType<float>(
-            json => json.IsNumber ? json.AsFloat : throw new ValueTypeException(),
-<<<<<<< HEAD
-            value => ImmutableJsonValue.Of(value)
-=======
-            value => LdValue.Of(value)
->>>>>>> 9cfc55ac
-        );
-
-        public static readonly ValueType<string> String = new ValueType<string>(
-            json =>
-            {
-<<<<<<< HEAD
-                if (json.IsNull || json.InnerValue.Type == JTokenType.Null)
-=======
-                if (json.IsNull)
->>>>>>> 9cfc55ac
-                {
-                    return null; // strings are always nullable
-                }
-                if (json.InnerValue.Type != JTokenType.String)
-                {
-                    throw new ValueTypeException();
-                }
-                return json.AsString;
-            },
-<<<<<<< HEAD
-            value => ImmutableJsonValue.Of(value)
-        );
-
-        internal static readonly ValueType<ImmutableJsonValue> Json = new ValueType<ImmutableJsonValue>(
-            json => json,
-            value => value
-        );
-=======
-            value => LdValue.Of(value)
-        );
-
-        internal static readonly ValueType<LdValue> Json = new ValueType<LdValue>(
-            json => json,
-            value => value
-        );
-
-        /// <summary>
-        /// MutableJson exists to support the .NET SDK 5.x JsonVariation overload that uses JToken.
-        /// It converts to and from LdValue using unsafe methods that do <i>not</i> do a
-        /// deep copy for complex types, so the behavior is identical to the previous implementation.
-        /// This was done to prevent unexpected performance penalties in applications that are
-        /// currently using that method and do not expect a deep copy to happen as part of a flag
-        /// evaluation.
-        /// </summary>
-        internal static readonly ValueType<JToken> MutableJson = new ValueType<JToken>(
-            json => json.InnerValue,
-            value => LdValue.FromSafeValue(value)
-        );
->>>>>>> 9cfc55ac
-    }
-}
+﻿using System;
+using LaunchDarkly.Client;
+using Newtonsoft.Json.Linq;
+
+namespace LaunchDarkly.Common
+{
+    internal sealed class ValueTypeException : Exception
+    {
+        public ValueTypeException() : base("The value cannot be converted to the desired type") { }
+    }
+
+    /// <summary>
+    /// A type-safe standardized mechanism for converting between JSON and all of the value types
+    /// supported by LaunchDarkly SDKs. Use the predefined <see cref="ValueTypes"/> instances. Unlike
+    /// the type conversions in <see cref="LdValue"/> which never throw exceptions, these
+    /// converters will throw a <see cref="ValueTypeException"/> if an incompatible type is requested,
+    /// because the SDK evaluation methods need to be able to detect this condition.
+    /// </summary>
+    /// <remarks>
+    /// <para>
+    /// This allows the SDK <c>Variation</c> methods to be implemented more simply and without casting.
+    /// </para>
+    /// <para>
+    /// All of these types require an exact match with the JSON type except as follows:
+    /// </para>
+    /// <para>
+    /// 1. <c>Json</c> allows any type.
+    /// </para>
+    /// <para>
+    /// 2. <c>Int</c> and <c>Float</c> are transparently convertible to each other (this is necessary
+    /// because JSON only really has one numeric type).
+    /// </para>
+    /// <para>
+    /// 3. <c>String</c> and <c>Json</c> can be converted from a null value.
+    /// </para>
+    /// <para>
+    /// This is a struct rather than a class so that in any context where we expect a <c>ValueType</c>,
+    /// we do not have to worry about it being null.
+    /// </para>
+    /// </remarks>
+    /// <typeparam name="T">the desired type</typeparam>
+    internal struct ValueType<T>
+    {
+        /// <summary>
+        /// Function for converting a JSON value to the desired type.
+        /// </summary>
+        /// <remarks>
+        /// <para>
+        /// If the JSON value is not of a compatible type, this function will throw a
+        /// <see cref="ValueTypeException"/>.
+        /// </para>
+        /// <para>
+        /// If we ever drop compatibility with older .NET frameworks that do not support <c>ValueTuple</c>,
+        /// then it would be preferable to use <c>ValueTuple</c> to avoid the overhead of exceptions.
+        /// However, these exceptions should not happen often.
+        /// </para>
+        /// </remarks>
+        public Func<LdValue, T> ValueFromJson { get; }
+
+        /// <summary>
+        /// Function for converting the desired type to a JSON value.
+        /// </summary>
+        public Func<T, LdValue> ValueToJson { get; }
+
+        internal ValueType(Func<LdValue, T> valueFromJson, Func<T, LdValue> valueToJson)
+        {
+            ValueFromJson = valueFromJson;
+            ValueToJson = valueToJson;
+        }
+    }
+
+    internal static class ValueTypes
+    {
+        public static readonly ValueType<bool> Bool = new ValueType<bool>(
+            json =>
+            {
+                if (json.InnerValue is null || json.InnerValue.Type != JTokenType.Boolean)
+                {
+                    throw new ValueTypeException();
+                }
+                return json.AsBool;
+            },
+            value => LdValue.Of(value)
+        );
+
+        // Note that Int uses ImmutableJsonValue's rounding behavior for floating-point values
+        // (round toward zero), rather than using Newtonsoft.Json's default behavior (round to
+        // nearest). That is inconsistent with .NET SDK 2.x, but consistent with most or all of
+        // our other strongly-typed SDKs.
+        public static readonly ValueType<int> Int = new ValueType<int>(
+            json => json.IsNumber ? json.AsInt : throw new ValueTypeException(),
+            value => LdValue.Of(value)
+        );
+
+        public static readonly ValueType<float> Float = new ValueType<float>(
+            json => json.IsNumber ? json.AsFloat : throw new ValueTypeException(),
+            value => LdValue.Of(value)
+        );
+
+        public static readonly ValueType<string> String = new ValueType<string>(
+            json =>
+            {
+                if (json.IsNull)
+                {
+                    return null; // strings are always nullable
+                }
+                if (json.Type != JsonValueType.String)
+                {
+                    throw new ValueTypeException();
+                }
+                return json.AsString;
+            },
+            value => LdValue.Of(value)
+        );
+        
+        internal static readonly ValueType<LdValue> Json = new ValueType<LdValue>(
+            json => json,
+            value => value
+        );
+    }
+}