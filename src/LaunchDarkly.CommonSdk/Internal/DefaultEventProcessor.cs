--- conflicted
+++ resolved
@@ -1,727 +1,717 @@
-﻿using System;
-using System.Collections.Concurrent;
-using System.Collections.Generic;
-using System.Diagnostics;
-using System.Net.Http;
-using System.Text;
-using System.Threading;
-using System.Threading.Tasks;
-using Common.Logging;
-using LaunchDarkly.Client;
-
-namespace LaunchDarkly.Common
-{
-    internal sealed class DefaultEventProcessor : IEventProcessor
-    {
-        internal static readonly ILog Log = LogManager.GetLogger(typeof(DefaultEventProcessor));
-        internal static readonly string CurrentSchemaVersion = "3";
-
-        private readonly BlockingCollection<IEventMessage> _messageQueue;
-        private readonly EventDispatcher _dispatcher;
-        private readonly IDiagnosticStore _diagnosticStore;
-        private readonly Timer _flushTimer;
-        private readonly Timer _flushUsersTimer;
-        private readonly TimeSpan _diagnosticRecordingInterval;
-        private readonly Object _diagnosticTimerLock = new Object();
-        private Timer _diagnosticTimer;
-        private AtomicBoolean _stopped;
-<<<<<<< HEAD
-        private AtomicBoolean _offline;
-=======
-        private AtomicBoolean _sentInitialDiagnostics;
->>>>>>> 854a09c8
-        private AtomicBoolean _inputCapacityExceeded;
-
-        internal DefaultEventProcessor(IEventProcessorConfiguration config,
-            IUserDeduplicator userDeduplicator,
-            HttpClient httpClient,
-            IDiagnosticStore diagnosticStore,
-            IDiagnosticDisabler diagnosticDisabler,
-            Action testActionOnDiagnosticSend)
-        {
-            _stopped = new AtomicBoolean(false);
-<<<<<<< HEAD
-            _offline = new AtomicBoolean(false);
-=======
-            _sentInitialDiagnostics = new AtomicBoolean(false);
->>>>>>> 854a09c8
-            _inputCapacityExceeded = new AtomicBoolean(false);
-            _messageQueue = new BlockingCollection<IEventMessage>(config.EventCapacity);
-            _dispatcher = new EventDispatcher(config, _messageQueue, userDeduplicator, httpClient, diagnosticStore, testActionOnDiagnosticSend);
-            _flushTimer = new Timer(DoBackgroundFlush, null, config.EventFlushInterval,
-                config.EventFlushInterval);
-            _diagnosticStore = diagnosticStore;
-            _diagnosticRecordingInterval = config.DiagnosticRecordingInterval;
-            if (userDeduplicator != null && userDeduplicator.FlushInterval.HasValue)
-            {
-                _flushUsersTimer = new Timer(DoUserKeysFlush, null, userDeduplicator.FlushInterval.Value,
-                    userDeduplicator.FlushInterval.Value);
-            }
-            else
-            {
-                _flushUsersTimer = null;
-            }
-
-            if (diagnosticStore != null)
-            {
-                SetupDiagnosticInit(diagnosticDisabler == null || !diagnosticDisabler.Disabled);
-
-                if (diagnosticDisabler != null)
-                {
-                    diagnosticDisabler.DisabledChanged += ((sender, args) => SetupDiagnosticInit(!args.Disabled));
-                }
-            }
-        }
-
-        private void SetupDiagnosticInit(bool enabled)
-        {
-            lock (_diagnosticTimerLock) {
-                _diagnosticTimer?.Dispose();
-                _diagnosticTimer = null;
-                if (enabled)
-                {
-                    TimeSpan initialDelay = _diagnosticRecordingInterval - (DateTime.Now - _diagnosticStore.DataSince);
-                    TimeSpan safeDelay = Util.Clamp(initialDelay, TimeSpan.Zero, _diagnosticRecordingInterval);
-                    _diagnosticTimer = new Timer(DoDiagnosticSend, null, safeDelay, _diagnosticRecordingInterval);
-                }
-            }
-            // Send initial and persisted unsent event the first time diagnostics are started
-            if (enabled && !_sentInitialDiagnostics.GetAndSet(true))
-            {
-                var unsent = _diagnosticStore.PersistedUnsentEvent;
-                var init = _diagnosticStore.InitEvent;
-                if (unsent.HasValue)
-                {
-                    Task.Run(() => _dispatcher.SendDiagnosticEventAsync(unsent.Value));
-                }
-                if (init.HasValue)
-                {
-                    Task.Run(() => _dispatcher.SendDiagnosticEventAsync(init.Value));
-                }
-            }
-        }
-
-<<<<<<< HEAD
-        void IEventProcessor.SetOffline(bool offline)
-        {
-            _offline.GetAndSet(offline);
-            // Note that the offline state is known only to DefaultEventProcessor, not to EventDispatcher. We will
-            // simply avoid sending any flush messages to EventDispatcher if we're offline. EventDispatcher will
-            // never initiate a flush on its own.
-        }
-
-        void IEventProcessor.SendEvent(Event eventToLog)
-=======
-        public void SendEvent(Event eventToLog)
->>>>>>> 854a09c8
-        {
-            SubmitMessage(new EventMessage(eventToLog));
-        }
-
-        public void Flush()
-        {
-            if (!_offline.Get())
-            {
-                SubmitMessage(new FlushMessage());
-            }
-        }
-
-        public void Dispose()
-        {
-            Dispose(true);
-            GC.SuppressFinalize(this);
-        }
-
-        private void Dispose(bool disposing)
-        {
-            if (disposing)
-            {
-                if (!_stopped.GetAndSet(true))
-                {
-                    _flushTimer.Dispose();
-                    if (_flushUsersTimer != null)
-                    {
-                        _flushUsersTimer.Dispose();
-                    }
-                    SubmitMessage(new FlushMessage());
-                    ShutdownMessage message = new ShutdownMessage();
-                    SubmitMessage(message);
-                    message.WaitForCompletion();
-                    ((IDisposable)_dispatcher).Dispose();
-                    _messageQueue.CompleteAdding();
-                    _messageQueue.Dispose();
-                }
-            }
-        }
-
-        private bool SubmitMessage(IEventMessage message)
-        {
-            try
-            {
-                if (_messageQueue.TryAdd(message))
-                {
-                    _inputCapacityExceeded.GetAndSet(false);
-                }
-                else
-                {
-                    // This doesn't mean that the output event buffer is full, but rather that the main thread is
-                    // seriously backed up with not-yet-processed events. We shouldn't see this.
-                    if (!_inputCapacityExceeded.GetAndSet(true))
-                    {
-                        Log.Warn("Events are being produced faster than they can be processed");
-                    }
-                }
-            }
-            catch (InvalidOperationException)
-            {
-                // queue has been shut down
-                return false;
-            }
-            return true;
-        }
-
-        // exposed for testing
-        internal void WaitUntilInactive()
-        {
-            TestSyncMessage message = new TestSyncMessage();
-            SubmitMessage(message);
-            message.WaitForCompletion();
-        }
-
-        private void DoBackgroundFlush(object stateInfo)
-        {
-            if (!_offline.Get())
-            {
-                SubmitMessage(new FlushMessage());
-            }
-        }
-
-        private void DoUserKeysFlush(object stateInfo)
-        {
-            SubmitMessage(new FlushUsersMessage());
-        }
-
-        // exposed for testing 
-        internal void DoDiagnosticSend(object stateInfo)
-        {
-            SubmitMessage(new DiagnosticMessage());
-        }
-    }
-
-    internal class AtomicBoolean
-    {
-        internal volatile int _value;
-
-        internal AtomicBoolean(bool value)
-        {
-            _value = value ? 1 : 0;
-        }
-
-        internal bool Get()
-        {
-            return _value != 0;
-        }
-
-        internal bool GetAndSet(bool newValue)
-        {
-            int old = Interlocked.Exchange(ref _value, newValue ? 1 : 0);
-            return old != 0;
-        }
-    }
-
-    internal interface IEventMessage { }
-
-    internal class EventMessage : IEventMessage
-    {
-        internal Event Event { get; private set; }
-
-        internal EventMessage(Event e)
-        {
-            Event = e;
-        }
-    }
-
-    internal class FlushMessage : IEventMessage { }
-
-    internal class FlushUsersMessage : IEventMessage { }
-
-    internal class DiagnosticMessage : IEventMessage { }
-
-    internal class SynchronousMessage : IEventMessage
-    {
-        internal readonly Semaphore _reply;
-
-        internal SynchronousMessage()
-        {
-            _reply = new Semaphore(0, 1);
-        }
-
-        internal void WaitForCompletion()
-        {
-            _reply.WaitOne();
-        }
-
-        internal void Completed()
-        {
-            _reply.Release();
-        }
-    }
-
-    internal class TestSyncMessage : SynchronousMessage { }
-
-    internal class ShutdownMessage : SynchronousMessage { }
-
-    internal sealed class EventDispatcher : IDisposable
-    {
-        private static readonly int MaxFlushWorkers = 5;
-
-        private readonly IEventProcessorConfiguration _config;
-        private readonly IDiagnosticStore _diagnosticStore;
-        private readonly IUserDeduplicator _userDeduplicator;
-        private readonly CountdownEvent _flushWorkersCounter;
-        private readonly Action _testActionOnDiagnosticSend;
-        private readonly HttpClient _httpClient;
-        private readonly Random _random;
-        private long _lastKnownPastTime;
-        private volatile bool _disabled;
-
-        internal EventDispatcher(IEventProcessorConfiguration config,
-            BlockingCollection<IEventMessage> messageQueue,
-            IUserDeduplicator userDeduplicator,
-            HttpClient httpClient,
-            IDiagnosticStore diagnosticStore,
-            Action testActionOnDiagnosticSend)
-        {
-            _config = config;
-            _diagnosticStore = diagnosticStore;
-            _userDeduplicator = userDeduplicator;
-            _testActionOnDiagnosticSend = testActionOnDiagnosticSend;
-            _flushWorkersCounter = new CountdownEvent(1);
-            _httpClient = httpClient;
-            _random = new Random();
-            
-            EventBuffer buffer = new EventBuffer(config.EventCapacity, _diagnosticStore);
-
-            Task.Run(() => RunMainLoop(messageQueue, buffer));
-        }
-
-        void IDisposable.Dispose()
-        {
-            Dispose(true);
-            GC.SuppressFinalize(this);
-        }
-
-        private void Dispose(bool disposing)
-        {
-            if (disposing)
-            {
-                _httpClient.Dispose();
-            }
-        }
-
-        private void RunMainLoop(BlockingCollection<IEventMessage> messageQueue, EventBuffer buffer)
-        {
-            bool running = true;
-            while (running)
-            {
-                try
-                {
-                    IEventMessage message = messageQueue.Take();
-                    switch (message)
-                    {
-                        case EventMessage em:
-                            ProcessEvent(em.Event, buffer);
-                            break;
-                        case FlushMessage fm:
-                            StartFlush(buffer);
-                            break;
-                        case FlushUsersMessage fm:
-                            if (_userDeduplicator != null)
-                            {
-                                _userDeduplicator.Flush();
-                            }
-                            break;
-                        case DiagnosticMessage dm:
-                            SendAndResetDiagnostics(buffer);
-                            break;
-                        case TestSyncMessage tm:
-                            WaitForFlushes();
-                            tm.Completed();
-                            break;
-                        case ShutdownMessage sm:
-                            WaitForFlushes();
-                            running = false;
-                            sm.Completed();
-                            break;
-                    }
-                }
-                catch (Exception e)
-                {
-                    DefaultEventProcessor.Log.ErrorFormat("Unexpected error in event dispatcher thread: {0}",
-                        e, Util.ExceptionMessage(e));
-                }
-            }
-        }
-
-        private void SendAndResetDiagnostics(EventBuffer buffer)
-        {
-            if (_diagnosticStore != null)
-            {
-                Task.Run(() => SendDiagnosticEventAsync(_diagnosticStore.CreateEventAndReset()));
-            }
-        }
-
-        private void WaitForFlushes()
-        {
-            // Our CountdownEvent was initialized with a count of 1, so that's the lowest it can be at this point.
-            _flushWorkersCounter.Signal(); // Drop the count to zero if there are no active flush tasks.
-            _flushWorkersCounter.Wait();   // Wait until it is zero.
-            _flushWorkersCounter.Reset(1);
-        }
-
-        private void ProcessEvent(Event e, EventBuffer buffer)
-        {
-            if (_disabled)
-            {
-                return;
-            }
-
-            // Always record the event in the summarizer.
-            buffer.AddToSummary(e);
-
-            // Decide whether to add the event to the payload. Feature events may be added twice, once for
-            // the event (if tracked) and once for debugging.
-            bool willAddFullEvent;
-            Event debugEvent = null;
-            if (e is FeatureRequestEvent fe)
-            {
-                willAddFullEvent = fe.TrackEvents;
-                if (ShouldDebugEvent(fe))
-                {
-                    debugEvent = EventFactory.Default.NewDebugEvent(fe);
-                }
-            }
-            else
-            {
-                willAddFullEvent = true;
-            }
-
-            // Tell the user deduplicator, if any, about this user; this may produce an index event.
-            // We only need to do this if there is *not* already going to be a full-fidelity event
-            // containing an inline user.
-            if (!(willAddFullEvent && _config.InlineUsersInEvents))
-            {
-                if (_userDeduplicator != null && e.User != null)
-                {
-                    bool needUserEvent = _userDeduplicator.ProcessUser(e.User);
-                    if (needUserEvent && !(e is IdentifyEvent))
-                    {
-                        IndexEvent ie = new IndexEvent(e.CreationDate, e.User);
-                        buffer.AddEvent(ie);
-                    }
-                    else if (!(e is IdentifyEvent))
-                    {
-                       _diagnosticStore?.IncrementDeduplicatedUsers();
-                    }
-                }
-            }
-            
-            if (willAddFullEvent)
-            {
-                buffer.AddEvent(e);
-            }
-            if (debugEvent != null)
-            {
-                buffer.AddEvent(debugEvent);
-            }
-        }
-
-        private bool ShouldDebugEvent(FeatureRequestEvent fe)
-        {
-            if (fe.DebugEventsUntilDate != null)
-            {
-                long lastPast = Interlocked.Read(ref _lastKnownPastTime);
-                if (fe.DebugEventsUntilDate > lastPast &&
-                    fe.DebugEventsUntilDate > Util.GetUnixTimestampMillis(DateTime.Now))
-                {
-                    return true;
-                }
-            }
-            return false;
-        }
-        
-        private bool ShouldTrackFullEvent(Event e)
-        {
-            if (e is FeatureRequestEvent fe)
-            {
-                if (fe.TrackEvents)
-                {
-                    return true;
-                }
-                if (fe.DebugEventsUntilDate != null)
-                {
-                    long lastPast = Interlocked.Read(ref _lastKnownPastTime);
-                    if (fe.DebugEventsUntilDate > lastPast &&
-                        fe.DebugEventsUntilDate > Util.GetUnixTimestampMillis(DateTime.Now))
-                    {
-                        return true;
-                    }
-                }
-                return false;
-            }
-            else
-            {
-                return true;
-            }
-        }
-
-        // Grabs a snapshot of the current internal state, and starts a new task to send it to the server.
-        private void StartFlush(EventBuffer buffer)
-        {
-            if (_disabled)
-            {
-                return;
-            }
-            FlushPayload payload = buffer.GetPayload();
-            if (_diagnosticStore != null)
-            {
-                _diagnosticStore.RecordEventsInBatch(payload.Events.Length);
-            }
-            if (payload.Events.Length > 0 || !payload.Summary.Empty)
-            {
-                lock (_flushWorkersCounter)
-                {
-                    // Note that this counter will be 1, not 0, when there are no active flush workers.
-                    // This is because a .NET CountdownEvent can't be reused without explicitly resetting
-                    // it once it has gone to zero.
-                    if (_flushWorkersCounter.CurrentCount >= MaxFlushWorkers + 1)
-                    {
-                        // We already have too many workers, so just leave the events as is
-                        return;
-                    }
-                    // We haven't hit the limit, we'll go ahead and start a flush task
-                    _flushWorkersCounter.AddCount(1);
-                }
-                buffer.Clear();
-                Task.Run(async () => {
-                    try
-                    {
-                        await FlushEventsAsync(payload);
-                    }
-                    finally
-                    {
-                        _flushWorkersCounter.Signal();
-                    }
-                });
-            }
-        }
-
-        private async Task FlushEventsAsync(FlushPayload payload)
-        {
-            EventOutputFormatter formatter = new EventOutputFormatter(_config);
-            string jsonEvents;
-            int eventCount;
-            try
-            {
-                jsonEvents = formatter.SerializeOutputEvents(payload.Events, payload.Summary, out eventCount);
-            }
-            catch (Exception e)
-            {
-                DefaultEventProcessor.Log.ErrorFormat("Error preparing events, will not send: {0}",
-                    e, Util.ExceptionMessage(e));
-                return;
-            }
-
-            string description = string.Format("{0} event(s)", eventCount);
-            await SendWithRetry(_config.EventsUri, jsonEvents, description, false, (response, duration) =>
-            {
-                if (response == null)
-                {
-                    return;
-                }
-
-                DefaultEventProcessor.Log.DebugFormat("Event delivery took {0} ms, response status {1}",
-                    duration, response.StatusCode);
-                if (response.IsSuccessStatusCode)
-                {
-                    DateTimeOffset? respDate = response.Headers.Date;
-                    if (respDate.HasValue)
-                    {
-                        Interlocked.Exchange(ref _lastKnownPastTime,
-                            Util.GetUnixTimestampMillis(respDate.Value.DateTime));
-                    }
-                }
-            });
-        }
-
-        private async Task SendWithRetry(Uri uri, string content, string description, bool isDiagnostic, Action<HttpResponseMessage, long> onComplete)
-        {
-            const int maxAttempts = 2;
-            string payloadId = isDiagnostic ? null : Guid.NewGuid().ToString();
-            for (var attempt = 0; attempt < maxAttempts; attempt++)
-            {
-                if (attempt > 0)
-                {
-                    await Task.Delay(TimeSpan.FromSeconds(1));
-                }
-
-                DefaultEventProcessor.Log.DebugFormat("Submitting {0} to {1} with json: {2}",
-                    description, uri.AbsoluteUri, content);
-
-                using (var cts = new CancellationTokenSource(_config.HttpClientTimeout))
-                {
-                    string errorMessage = null;
-                    bool canRetry = false;
-                    try
-                    {
-                        await SendEventsAsync(uri, content, payloadId, cts.Token, onComplete);
-                        return; // success
-                    }
-                    catch (TaskCanceledException e)
-                    {
-                        if (e.CancellationToken == cts.Token)
-                        {
-                            // Indicates the task was cancelled deliberately somehow; in this case don't retry
-                            DefaultEventProcessor.Log.Warn("Event sending task was cancelled");
-                            return;
-                        }
-                        else
-                        {
-                            // Otherwise this was a request timeout.
-                            errorMessage = "Timed out";
-                            canRetry = true;
-                        }
-                    }
-                    catch (UnsuccessfulResponseException e)
-                    {
-                        errorMessage = Util.HttpErrorMessageBase(e.StatusCode);
-                        if (Util.IsHttpErrorRecoverable(e.StatusCode))
-                        {
-                            canRetry = true;
-                        }
-                        else
-                        {
-                            _disabled = true; // for error 401, etc.
-                        }
-                    }
-                    catch (Exception e)
-                    {
-                        errorMessage = string.Format("Error ({0})", Util.DescribeException(e));
-                        canRetry = true;
-                    }
-                    string nextStepDesc = canRetry ?
-                        (maxAttempts == maxAttempts - 1 ? "will not retry" : "will retry after one second") :
-                        "giving up permanently";
-                    DefaultEventProcessor.Log.WarnFormat(errorMessage + " sending {0}; {1}",
-                        description,
-                        nextStepDesc);
-                    if (!canRetry)
-                    {
-                        return;
-                    }
-                }
-            }
-        }
-
-        internal async Task SendDiagnosticEventAsync(DiagnosticEvent diagnostic)
-        {
-            var jsonDiagnostic = diagnostic.JsonValue.ToJsonString();
-            await SendWithRetry(_config.DiagnosticUri, jsonDiagnostic, "diagnostic event", true, (response, duration) =>
-            {
-                _testActionOnDiagnosticSend?.Invoke();
-
-                if (response == null)
-                {
-                    return;
-                }
-
-                DefaultEventProcessor.Log.DebugFormat("Diagnostic delivery took {0} ms, response status {1}",
-                    duration, response.StatusCode);
-            });
-        }
-
-        private async Task<bool> SendEventsAsync(Uri uri, String jsonEvents, String payloadId, CancellationToken token, Action<HttpResponseMessage, long> onComplete)
-        {
-            Stopwatch timer = new Stopwatch();
-
-            using (var request = new HttpRequestMessage(HttpMethod.Post, uri))
-            using (var stringContent = new StringContent(jsonEvents, Encoding.UTF8, "application/json"))
-            {
-                request.Content = stringContent;
-                if (payloadId != null)
-                {
-                    request.Headers.Add("X-LaunchDarkly-Payload-ID", payloadId);
-                    request.Headers.Add("X-LaunchDarkly-Event-Schema", DefaultEventProcessor.CurrentSchemaVersion);
-                }
-
-                using (var response = await _httpClient.SendAsync(request, token))
-                {
-                    timer.Stop();
-                    onComplete(response, timer.ElapsedMilliseconds);
-                    if (!response.IsSuccessStatusCode)
-                    {
-                        throw new UnsuccessfulResponseException((int)response.StatusCode);
-                    }
-                }
-            }
-            return true;
-        }
-    }
-
-    internal sealed class FlushPayload
-    {
-        internal Event[] Events { get; set; }
-        internal EventSummary Summary { get; set; }
-    }
-
-    internal sealed class EventBuffer
-    {
-        private readonly List<Event> _events;
-        private readonly EventSummarizer _summarizer;
-        private readonly IDiagnosticStore _diagnosticStore;
-        private readonly int _capacity;
-        private bool _exceededCapacity;
-
-        internal EventBuffer(int capacity, IDiagnosticStore diagnosticStore)
-        {
-            _capacity = capacity;
-            _events = new List<Event>();
-            _summarizer = new EventSummarizer();
-            _diagnosticStore = diagnosticStore;
-        }
-
-        internal void AddEvent(Event e)
-        {
-            if (_events.Count >= _capacity)
-            {
-                _diagnosticStore?.IncrementDroppedEvents();
-                if (!_exceededCapacity)
-                {
-                    DefaultEventProcessor.Log.Warn("Exceeded event queue capacity. Increase capacity to avoid dropping events.");
-                    _exceededCapacity = true;
-                }
-            }
-            else
-            {
-                _events.Add(e);
-                _exceededCapacity = false;
-            }
-        }
-
-        internal void AddToSummary(Event e)
-        {
-            _summarizer.SummarizeEvent(e);
-        }
-
-        internal FlushPayload GetPayload()
-        {
-            return new FlushPayload { Events = _events.ToArray(), Summary = _summarizer.Snapshot() };
-        }
-
-        internal void Clear()
-        {
-            _events.Clear();
-            _summarizer.Clear();
-        }
-    }
-}
+﻿using System;
+using System.Collections.Concurrent;
+using System.Collections.Generic;
+using System.Diagnostics;
+using System.Net.Http;
+using System.Text;
+using System.Threading;
+using System.Threading.Tasks;
+using Common.Logging;
+using LaunchDarkly.Client;
+
+namespace LaunchDarkly.Common
+{
+    internal sealed class DefaultEventProcessor : IEventProcessor
+    {
+        internal static readonly ILog Log = LogManager.GetLogger(typeof(DefaultEventProcessor));
+        internal static readonly string CurrentSchemaVersion = "3";
+
+        private readonly BlockingCollection<IEventMessage> _messageQueue;
+        private readonly EventDispatcher _dispatcher;
+        private readonly IDiagnosticStore _diagnosticStore;
+        private readonly Timer _flushTimer;
+        private readonly Timer _flushUsersTimer;
+        private readonly TimeSpan _diagnosticRecordingInterval;
+        private readonly Object _diagnosticTimerLock = new Object();
+        private Timer _diagnosticTimer;
+        private AtomicBoolean _stopped;
+        private AtomicBoolean _offline;
+        private AtomicBoolean _sentInitialDiagnostics;
+        private AtomicBoolean _inputCapacityExceeded;
+
+        internal DefaultEventProcessor(IEventProcessorConfiguration config,
+            IUserDeduplicator userDeduplicator,
+            HttpClient httpClient,
+            IDiagnosticStore diagnosticStore,
+            IDiagnosticDisabler diagnosticDisabler,
+            Action testActionOnDiagnosticSend)
+        {
+            _stopped = new AtomicBoolean(false);
+            _offline = new AtomicBoolean(false);
+            _sentInitialDiagnostics = new AtomicBoolean(false);
+            _inputCapacityExceeded = new AtomicBoolean(false);
+            _messageQueue = new BlockingCollection<IEventMessage>(config.EventCapacity);
+            _dispatcher = new EventDispatcher(config, _messageQueue, userDeduplicator, httpClient, diagnosticStore, testActionOnDiagnosticSend);
+            _flushTimer = new Timer(DoBackgroundFlush, null, config.EventFlushInterval,
+                config.EventFlushInterval);
+            _diagnosticStore = diagnosticStore;
+            _diagnosticRecordingInterval = config.DiagnosticRecordingInterval;
+            if (userDeduplicator != null && userDeduplicator.FlushInterval.HasValue)
+            {
+                _flushUsersTimer = new Timer(DoUserKeysFlush, null, userDeduplicator.FlushInterval.Value,
+                    userDeduplicator.FlushInterval.Value);
+            }
+            else
+            {
+                _flushUsersTimer = null;
+            }
+
+            if (diagnosticStore != null)
+            {
+                SetupDiagnosticInit(diagnosticDisabler == null || !diagnosticDisabler.Disabled);
+
+                if (diagnosticDisabler != null)
+                {
+                    diagnosticDisabler.DisabledChanged += ((sender, args) => SetupDiagnosticInit(!args.Disabled));
+                }
+            }
+        }
+
+        private void SetupDiagnosticInit(bool enabled)
+        {
+            lock (_diagnosticTimerLock) {
+                _diagnosticTimer?.Dispose();
+                _diagnosticTimer = null;
+                if (enabled)
+                {
+                    TimeSpan initialDelay = _diagnosticRecordingInterval - (DateTime.Now - _diagnosticStore.DataSince);
+                    TimeSpan safeDelay = Util.Clamp(initialDelay, TimeSpan.Zero, _diagnosticRecordingInterval);
+                    _diagnosticTimer = new Timer(DoDiagnosticSend, null, safeDelay, _diagnosticRecordingInterval);
+                }
+            }
+            // Send initial and persisted unsent event the first time diagnostics are started
+            if (enabled && !_sentInitialDiagnostics.GetAndSet(true))
+            {
+                var unsent = _diagnosticStore.PersistedUnsentEvent;
+                var init = _diagnosticStore.InitEvent;
+                if (unsent.HasValue)
+                {
+                    Task.Run(() => _dispatcher.SendDiagnosticEventAsync(unsent.Value));
+                }
+                if (init.HasValue)
+                {
+                    Task.Run(() => _dispatcher.SendDiagnosticEventAsync(init.Value));
+                }
+            }
+        }
+
+        public void SetOffline(bool offline)
+        {
+            _offline.GetAndSet(offline);
+            // Note that the offline state is known only to DefaultEventProcessor, not to EventDispatcher. We will
+            // simply avoid sending any flush messages to EventDispatcher if we're offline. EventDispatcher will
+            // never initiate a flush on its own.
+        }
+
+        public void SendEvent(Event eventToLog)
+        {
+            SubmitMessage(new EventMessage(eventToLog));
+        }
+
+        public void Flush()
+        {
+            if (!_offline.Get())
+            {
+                SubmitMessage(new FlushMessage());
+            }
+        }
+
+        public void Dispose()
+        {
+            Dispose(true);
+            GC.SuppressFinalize(this);
+        }
+
+        private void Dispose(bool disposing)
+        {
+            if (disposing)
+            {
+                if (!_stopped.GetAndSet(true))
+                {
+                    _flushTimer.Dispose();
+                    if (_flushUsersTimer != null)
+                    {
+                        _flushUsersTimer.Dispose();
+                    }
+                    SubmitMessage(new FlushMessage());
+                    ShutdownMessage message = new ShutdownMessage();
+                    SubmitMessage(message);
+                    message.WaitForCompletion();
+                    ((IDisposable)_dispatcher).Dispose();
+                    _messageQueue.CompleteAdding();
+                    _messageQueue.Dispose();
+                }
+            }
+        }
+
+        private bool SubmitMessage(IEventMessage message)
+        {
+            try
+            {
+                if (_messageQueue.TryAdd(message))
+                {
+                    _inputCapacityExceeded.GetAndSet(false);
+                }
+                else
+                {
+                    // This doesn't mean that the output event buffer is full, but rather that the main thread is
+                    // seriously backed up with not-yet-processed events. We shouldn't see this.
+                    if (!_inputCapacityExceeded.GetAndSet(true))
+                    {
+                        Log.Warn("Events are being produced faster than they can be processed");
+                    }
+                }
+            }
+            catch (InvalidOperationException)
+            {
+                // queue has been shut down
+                return false;
+            }
+            return true;
+        }
+
+        // exposed for testing
+        internal void WaitUntilInactive()
+        {
+            TestSyncMessage message = new TestSyncMessage();
+            SubmitMessage(message);
+            message.WaitForCompletion();
+        }
+
+        private void DoBackgroundFlush(object stateInfo)
+        {
+            if (!_offline.Get())
+            {
+                SubmitMessage(new FlushMessage());
+            }
+        }
+
+        private void DoUserKeysFlush(object stateInfo)
+        {
+            SubmitMessage(new FlushUsersMessage());
+        }
+
+        // exposed for testing 
+        internal void DoDiagnosticSend(object stateInfo)
+        {
+            SubmitMessage(new DiagnosticMessage());
+        }
+    }
+
+    internal class AtomicBoolean
+    {
+        internal volatile int _value;
+
+        internal AtomicBoolean(bool value)
+        {
+            _value = value ? 1 : 0;
+        }
+
+        internal bool Get()
+        {
+            return _value != 0;
+        }
+
+        internal bool GetAndSet(bool newValue)
+        {
+            int old = Interlocked.Exchange(ref _value, newValue ? 1 : 0);
+            return old != 0;
+        }
+    }
+
+    internal interface IEventMessage { }
+
+    internal class EventMessage : IEventMessage
+    {
+        internal Event Event { get; private set; }
+
+        internal EventMessage(Event e)
+        {
+            Event = e;
+        }
+    }
+
+    internal class FlushMessage : IEventMessage { }
+
+    internal class FlushUsersMessage : IEventMessage { }
+
+    internal class DiagnosticMessage : IEventMessage { }
+
+    internal class SynchronousMessage : IEventMessage
+    {
+        internal readonly Semaphore _reply;
+
+        internal SynchronousMessage()
+        {
+            _reply = new Semaphore(0, 1);
+        }
+
+        internal void WaitForCompletion()
+        {
+            _reply.WaitOne();
+        }
+
+        internal void Completed()
+        {
+            _reply.Release();
+        }
+    }
+
+    internal class TestSyncMessage : SynchronousMessage { }
+
+    internal class ShutdownMessage : SynchronousMessage { }
+
+    internal sealed class EventDispatcher : IDisposable
+    {
+        private static readonly int MaxFlushWorkers = 5;
+
+        private readonly IEventProcessorConfiguration _config;
+        private readonly IDiagnosticStore _diagnosticStore;
+        private readonly IUserDeduplicator _userDeduplicator;
+        private readonly CountdownEvent _flushWorkersCounter;
+        private readonly Action _testActionOnDiagnosticSend;
+        private readonly HttpClient _httpClient;
+        private readonly Random _random;
+        private long _lastKnownPastTime;
+        private volatile bool _disabled;
+
+        internal EventDispatcher(IEventProcessorConfiguration config,
+            BlockingCollection<IEventMessage> messageQueue,
+            IUserDeduplicator userDeduplicator,
+            HttpClient httpClient,
+            IDiagnosticStore diagnosticStore,
+            Action testActionOnDiagnosticSend)
+        {
+            _config = config;
+            _diagnosticStore = diagnosticStore;
+            _userDeduplicator = userDeduplicator;
+            _testActionOnDiagnosticSend = testActionOnDiagnosticSend;
+            _flushWorkersCounter = new CountdownEvent(1);
+            _httpClient = httpClient;
+            _random = new Random();
+            
+            EventBuffer buffer = new EventBuffer(config.EventCapacity, _diagnosticStore);
+
+            Task.Run(() => RunMainLoop(messageQueue, buffer));
+        }
+
+        void IDisposable.Dispose()
+        {
+            Dispose(true);
+            GC.SuppressFinalize(this);
+        }
+
+        private void Dispose(bool disposing)
+        {
+            if (disposing)
+            {
+                _httpClient.Dispose();
+            }
+        }
+
+        private void RunMainLoop(BlockingCollection<IEventMessage> messageQueue, EventBuffer buffer)
+        {
+            bool running = true;
+            while (running)
+            {
+                try
+                {
+                    IEventMessage message = messageQueue.Take();
+                    switch (message)
+                    {
+                        case EventMessage em:
+                            ProcessEvent(em.Event, buffer);
+                            break;
+                        case FlushMessage fm:
+                            StartFlush(buffer);
+                            break;
+                        case FlushUsersMessage fm:
+                            if (_userDeduplicator != null)
+                            {
+                                _userDeduplicator.Flush();
+                            }
+                            break;
+                        case DiagnosticMessage dm:
+                            SendAndResetDiagnostics(buffer);
+                            break;
+                        case TestSyncMessage tm:
+                            WaitForFlushes();
+                            tm.Completed();
+                            break;
+                        case ShutdownMessage sm:
+                            WaitForFlushes();
+                            running = false;
+                            sm.Completed();
+                            break;
+                    }
+                }
+                catch (Exception e)
+                {
+                    DefaultEventProcessor.Log.ErrorFormat("Unexpected error in event dispatcher thread: {0}",
+                        e, Util.ExceptionMessage(e));
+                }
+            }
+        }
+
+        private void SendAndResetDiagnostics(EventBuffer buffer)
+        {
+            if (_diagnosticStore != null)
+            {
+                Task.Run(() => SendDiagnosticEventAsync(_diagnosticStore.CreateEventAndReset()));
+            }
+        }
+
+        private void WaitForFlushes()
+        {
+            // Our CountdownEvent was initialized with a count of 1, so that's the lowest it can be at this point.
+            _flushWorkersCounter.Signal(); // Drop the count to zero if there are no active flush tasks.
+            _flushWorkersCounter.Wait();   // Wait until it is zero.
+            _flushWorkersCounter.Reset(1);
+        }
+
+        private void ProcessEvent(Event e, EventBuffer buffer)
+        {
+            if (_disabled)
+            {
+                return;
+            }
+
+            // Always record the event in the summarizer.
+            buffer.AddToSummary(e);
+
+            // Decide whether to add the event to the payload. Feature events may be added twice, once for
+            // the event (if tracked) and once for debugging.
+            bool willAddFullEvent;
+            Event debugEvent = null;
+            if (e is FeatureRequestEvent fe)
+            {
+                willAddFullEvent = fe.TrackEvents;
+                if (ShouldDebugEvent(fe))
+                {
+                    debugEvent = EventFactory.Default.NewDebugEvent(fe);
+                }
+            }
+            else
+            {
+                willAddFullEvent = true;
+            }
+
+            // Tell the user deduplicator, if any, about this user; this may produce an index event.
+            // We only need to do this if there is *not* already going to be a full-fidelity event
+            // containing an inline user.
+            if (!(willAddFullEvent && _config.InlineUsersInEvents))
+            {
+                if (_userDeduplicator != null && e.User != null)
+                {
+                    bool needUserEvent = _userDeduplicator.ProcessUser(e.User);
+                    if (needUserEvent && !(e is IdentifyEvent))
+                    {
+                        IndexEvent ie = new IndexEvent(e.CreationDate, e.User);
+                        buffer.AddEvent(ie);
+                    }
+                    else if (!(e is IdentifyEvent))
+                    {
+                       _diagnosticStore?.IncrementDeduplicatedUsers();
+                    }
+                }
+            }
+            
+            if (willAddFullEvent)
+            {
+                buffer.AddEvent(e);
+            }
+            if (debugEvent != null)
+            {
+                buffer.AddEvent(debugEvent);
+            }
+        }
+
+        private bool ShouldDebugEvent(FeatureRequestEvent fe)
+        {
+            if (fe.DebugEventsUntilDate != null)
+            {
+                long lastPast = Interlocked.Read(ref _lastKnownPastTime);
+                if (fe.DebugEventsUntilDate > lastPast &&
+                    fe.DebugEventsUntilDate > Util.GetUnixTimestampMillis(DateTime.Now))
+                {
+                    return true;
+                }
+            }
+            return false;
+        }
+        
+        private bool ShouldTrackFullEvent(Event e)
+        {
+            if (e is FeatureRequestEvent fe)
+            {
+                if (fe.TrackEvents)
+                {
+                    return true;
+                }
+                if (fe.DebugEventsUntilDate != null)
+                {
+                    long lastPast = Interlocked.Read(ref _lastKnownPastTime);
+                    if (fe.DebugEventsUntilDate > lastPast &&
+                        fe.DebugEventsUntilDate > Util.GetUnixTimestampMillis(DateTime.Now))
+                    {
+                        return true;
+                    }
+                }
+                return false;
+            }
+            else
+            {
+                return true;
+            }
+        }
+
+        // Grabs a snapshot of the current internal state, and starts a new task to send it to the server.
+        private void StartFlush(EventBuffer buffer)
+        {
+            if (_disabled)
+            {
+                return;
+            }
+            FlushPayload payload = buffer.GetPayload();
+            if (_diagnosticStore != null)
+            {
+                _diagnosticStore.RecordEventsInBatch(payload.Events.Length);
+            }
+            if (payload.Events.Length > 0 || !payload.Summary.Empty)
+            {
+                lock (_flushWorkersCounter)
+                {
+                    // Note that this counter will be 1, not 0, when there are no active flush workers.
+                    // This is because a .NET CountdownEvent can't be reused without explicitly resetting
+                    // it once it has gone to zero.
+                    if (_flushWorkersCounter.CurrentCount >= MaxFlushWorkers + 1)
+                    {
+                        // We already have too many workers, so just leave the events as is
+                        return;
+                    }
+                    // We haven't hit the limit, we'll go ahead and start a flush task
+                    _flushWorkersCounter.AddCount(1);
+                }
+                buffer.Clear();
+                Task.Run(async () => {
+                    try
+                    {
+                        await FlushEventsAsync(payload);
+                    }
+                    finally
+                    {
+                        _flushWorkersCounter.Signal();
+                    }
+                });
+            }
+        }
+
+        private async Task FlushEventsAsync(FlushPayload payload)
+        {
+            EventOutputFormatter formatter = new EventOutputFormatter(_config);
+            string jsonEvents;
+            int eventCount;
+            try
+            {
+                jsonEvents = formatter.SerializeOutputEvents(payload.Events, payload.Summary, out eventCount);
+            }
+            catch (Exception e)
+            {
+                DefaultEventProcessor.Log.ErrorFormat("Error preparing events, will not send: {0}",
+                    e, Util.ExceptionMessage(e));
+                return;
+            }
+
+            string description = string.Format("{0} event(s)", eventCount);
+            await SendWithRetry(_config.EventsUri, jsonEvents, description, false, (response, duration) =>
+            {
+                if (response == null)
+                {
+                    return;
+                }
+
+                DefaultEventProcessor.Log.DebugFormat("Event delivery took {0} ms, response status {1}",
+                    duration, response.StatusCode);
+                if (response.IsSuccessStatusCode)
+                {
+                    DateTimeOffset? respDate = response.Headers.Date;
+                    if (respDate.HasValue)
+                    {
+                        Interlocked.Exchange(ref _lastKnownPastTime,
+                            Util.GetUnixTimestampMillis(respDate.Value.DateTime));
+                    }
+                }
+            });
+        }
+
+        private async Task SendWithRetry(Uri uri, string content, string description, bool isDiagnostic, Action<HttpResponseMessage, long> onComplete)
+        {
+            const int maxAttempts = 2;
+            string payloadId = isDiagnostic ? null : Guid.NewGuid().ToString();
+            for (var attempt = 0; attempt < maxAttempts; attempt++)
+            {
+                if (attempt > 0)
+                {
+                    await Task.Delay(TimeSpan.FromSeconds(1));
+                }
+
+                DefaultEventProcessor.Log.DebugFormat("Submitting {0} to {1} with json: {2}",
+                    description, uri.AbsoluteUri, content);
+
+                using (var cts = new CancellationTokenSource(_config.HttpClientTimeout))
+                {
+                    string errorMessage = null;
+                    bool canRetry = false;
+                    try
+                    {
+                        await SendEventsAsync(uri, content, payloadId, cts.Token, onComplete);
+                        return; // success
+                    }
+                    catch (TaskCanceledException e)
+                    {
+                        if (e.CancellationToken == cts.Token)
+                        {
+                            // Indicates the task was cancelled deliberately somehow; in this case don't retry
+                            DefaultEventProcessor.Log.Warn("Event sending task was cancelled");
+                            return;
+                        }
+                        else
+                        {
+                            // Otherwise this was a request timeout.
+                            errorMessage = "Timed out";
+                            canRetry = true;
+                        }
+                    }
+                    catch (UnsuccessfulResponseException e)
+                    {
+                        errorMessage = Util.HttpErrorMessageBase(e.StatusCode);
+                        if (Util.IsHttpErrorRecoverable(e.StatusCode))
+                        {
+                            canRetry = true;
+                        }
+                        else
+                        {
+                            _disabled = true; // for error 401, etc.
+                        }
+                    }
+                    catch (Exception e)
+                    {
+                        errorMessage = string.Format("Error ({0})", Util.DescribeException(e));
+                        canRetry = true;
+                    }
+                    string nextStepDesc = canRetry ?
+                        (maxAttempts == maxAttempts - 1 ? "will not retry" : "will retry after one second") :
+                        "giving up permanently";
+                    DefaultEventProcessor.Log.WarnFormat(errorMessage + " sending {0}; {1}",
+                        description,
+                        nextStepDesc);
+                    if (!canRetry)
+                    {
+                        return;
+                    }
+                }
+            }
+        }
+
+        internal async Task SendDiagnosticEventAsync(DiagnosticEvent diagnostic)
+        {
+            var jsonDiagnostic = diagnostic.JsonValue.ToJsonString();
+            await SendWithRetry(_config.DiagnosticUri, jsonDiagnostic, "diagnostic event", true, (response, duration) =>
+            {
+                _testActionOnDiagnosticSend?.Invoke();
+
+                if (response == null)
+                {
+                    return;
+                }
+
+                DefaultEventProcessor.Log.DebugFormat("Diagnostic delivery took {0} ms, response status {1}",
+                    duration, response.StatusCode);
+            });
+        }
+
+        private async Task<bool> SendEventsAsync(Uri uri, String jsonEvents, String payloadId, CancellationToken token, Action<HttpResponseMessage, long> onComplete)
+        {
+            Stopwatch timer = new Stopwatch();
+
+            using (var request = new HttpRequestMessage(HttpMethod.Post, uri))
+            using (var stringContent = new StringContent(jsonEvents, Encoding.UTF8, "application/json"))
+            {
+                request.Content = stringContent;
+                if (payloadId != null)
+                {
+                    request.Headers.Add("X-LaunchDarkly-Payload-ID", payloadId);
+                    request.Headers.Add("X-LaunchDarkly-Event-Schema", DefaultEventProcessor.CurrentSchemaVersion);
+                }
+
+                using (var response = await _httpClient.SendAsync(request, token))
+                {
+                    timer.Stop();
+                    onComplete(response, timer.ElapsedMilliseconds);
+                    if (!response.IsSuccessStatusCode)
+                    {
+                        throw new UnsuccessfulResponseException((int)response.StatusCode);
+                    }
+                }
+            }
+            return true;
+        }
+    }
+
+    internal sealed class FlushPayload
+    {
+        internal Event[] Events { get; set; }
+        internal EventSummary Summary { get; set; }
+    }
+
+    internal sealed class EventBuffer
+    {
+        private readonly List<Event> _events;
+        private readonly EventSummarizer _summarizer;
+        private readonly IDiagnosticStore _diagnosticStore;
+        private readonly int _capacity;
+        private bool _exceededCapacity;
+
+        internal EventBuffer(int capacity, IDiagnosticStore diagnosticStore)
+        {
+            _capacity = capacity;
+            _events = new List<Event>();
+            _summarizer = new EventSummarizer();
+            _diagnosticStore = diagnosticStore;
+        }
+
+        internal void AddEvent(Event e)
+        {
+            if (_events.Count >= _capacity)
+            {
+                _diagnosticStore?.IncrementDroppedEvents();
+                if (!_exceededCapacity)
+                {
+                    DefaultEventProcessor.Log.Warn("Exceeded event queue capacity. Increase capacity to avoid dropping events.");
+                    _exceededCapacity = true;
+                }
+            }
+            else
+            {
+                _events.Add(e);
+                _exceededCapacity = false;
+            }
+        }
+
+        internal void AddToSummary(Event e)
+        {
+            _summarizer.SummarizeEvent(e);
+        }
+
+        internal FlushPayload GetPayload()
+        {
+            return new FlushPayload { Events = _events.ToArray(), Summary = _summarizer.Snapshot() };
+        }
+
+        internal void Clear()
+        {
+            _events.Clear();
+            _summarizer.Clear();
+        }
+    }
+}