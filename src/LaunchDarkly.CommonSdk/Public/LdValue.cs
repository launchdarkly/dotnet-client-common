﻿using System;
using System.Collections.Generic;
using System.Collections.Immutable;
using System.Linq;
using LaunchDarkly.Common;
using Newtonsoft.Json;

namespace LaunchDarkly.Client
{
    // Note, internal classes used here are in LdValueHelpers.cs

    /// <summary>
    /// Describes the type of a JSON value.
    /// </summary>
    public enum LdValueType
    {
        /// <summary>
        /// The value is null.
        /// </summary>
        Null,
        /// <summary>
        /// The value is a boolean.
        /// </summary>
        Bool,
        /// <summary>
        /// The value is numeric. JSON does not have separate types for int and float,
        /// but you can convert to either.
        /// </summary>
        Number,
        /// <summary>
        /// The value is a string.
        /// </summary>
        String,
        /// <summary>
        /// The value is an array.
        /// </summary>
        Array,
        /// <summary>
        /// The value is an object (a.k.a. hash or dictionary).
        /// </summary>
        Object
    }

    /// <summary>
    /// An immutable instance of any data type that is allowed in JSON.
    /// </summary>
    /// <remarks>
    /// <para>
    /// This is used as the return type of the client's JsonVariation method, and also as
    /// the type of custom attributes in <see cref="User"/> and <see cref="IUserBuilder"/>.
    /// </para>
    /// <para>
    /// Note that this is a <see langword="struct"/>, not a class, so it is always passed by value
    /// and is not nullable; JSON nulls are represented by the constant <see cref="Null"/> and can
    /// be detected with <see cref="IsNull"/>. Whenever possible, <see cref="LdValue"/>
    /// stores primitive types within the struct rather than allocating an object on the heap.
    /// </para>
    /// <para>
    /// There are several ways to create an <see cref="LdValue"/>. For primitive types,
    /// use the various overloads of "Of" such as <see cref="Of(bool)"/>; these are very efficient
    /// since they do not allocate any objects on the heap. For arrays and objects (dictionaries),
    /// use <see cref="ArrayFrom(IEnumerable{LdValue})"/>, <see cref="ArrayOf(LdValue[])"/>,
    /// <see cref="ObjectFrom(IReadOnlyDictionary{string, LdValue})"/>, or the corresponding
    /// methods in the type-specific <see cref="Convert"/> instances.
    /// </para>
    /// <para>
    /// To convert to other types, there are the "As" properties such as 
    /// use the various overloads of "Of" such as <see cref="Of(bool)"/>; these are very efficient
    /// since they do not allocate any objects on the heap. For arrays and objects (dictionaries),
    /// use <see cref="AsList{T}(LdValue.Converter{T})"/> or <see cref="AsDictionary{T}(LdValue.Converter{T})"/>.
    /// </para>
    /// </remarks>
    [JsonConverter(typeof(LdValueSerializer))]
    public struct LdValue : IEquatable<LdValue>
    {
        #region Private fields

        private static readonly LdValue _nullInstance = new LdValue(LdValueType.Null, false, 0, null);
        private static readonly JsonSerializerSettings _serializerSettings = new JsonSerializerSettings
        {
            DateParseHandling = DateParseHandling.None,
            Formatting = Formatting.None
        };

        private readonly LdValueType _type;
        private readonly bool _boolValue;
        private readonly double _doubleValue; // all numbers are stored as double
        private readonly string _stringValue;
<<<<<<< HEAD
        private readonly IList<LdValue> _arrayValue; // will be IImmutableList in the future, but we don't have System.Collections.Immutables yet
        private readonly IDictionary<string, LdValue> _objectValue; // same
=======
        private readonly ImmutableList<LdValue> _arrayValue;
        private readonly ImmutableDictionary<string, LdValue> _objectValue; // same
        private volatile JToken _synthesizedJTokenValue; // see InnerValue
>>>>>>> 29c1ed0c

        #endregion

        #region Public static properties

        /// <summary>
        /// Convenience property for an <see cref="LdValue"/> that wraps a <see langword="null"/> value.
        /// </summary>
        public static LdValue Null => _nullInstance;

        #endregion

        #region Internal/private constructors, factory, and properties

        // Constructor from a primitive type
        private LdValue(LdValueType type, bool boolValue, double doubleValue, string stringValue)
        {
            _type = type;
            _boolValue = boolValue;
            _doubleValue = doubleValue;
            _stringValue = stringValue;
            _arrayValue = null;
            _objectValue = null;
        }

        // Constructor from a read-only list
        private LdValue(ImmutableList<LdValue> list)
        {
            _type = LdValueType.Array;
            _arrayValue = list;
            _boolValue = false;
            _doubleValue = 0;
            _stringValue = null;
            _objectValue = null;
        }

        // Constructor from a read-only dictionary
        private LdValue(ImmutableDictionary<string, LdValue> dict)
        {
            _type = LdValueType.Object;
            _objectValue = dict;
            _boolValue = false;
            _doubleValue = 0;
            _stringValue = null;
            _arrayValue = null;
        }

        internal ImmutableList<LdValue> List => _arrayValue;

        internal ImmutableDictionary<string, LdValue> Dictionary => _objectValue;

        #endregion

        #region Public factory methods

        /// <summary>
        /// Initializes an <see cref="LdValue"/> from a boolean value.
        /// </summary>
        /// <param name="value">the initial value</param>
        /// <returns>a struct that wraps the value</returns>
        public static LdValue Of(bool value) =>
            new LdValue(LdValueType.Bool, value, 0, null);

        /// <summary>
        /// Initializes an <see cref="LdValue"/> from an <see langword="int"/> value.
        /// </summary>
        /// <param name="value">the initial value</param>
        /// <returns>a struct that wraps the value</returns>
        public static LdValue Of(int value) =>
            new LdValue(LdValueType.Number, false, value, null);

        /// <summary>
        /// Initializes an <see cref="LdValue"/> from a <see langword="long"/> value.
        /// </summary>
        /// <remarks>
        /// Note that the LaunchDarkly service, and most of the SDKs, represent numeric values internally
        /// in 64-bit floating-point, which has slightly less precision than a signed 64-bit
        /// <see langword="long"/>; therefore, the full range of <see langword="long"/> values cannot be
        /// accurately represented. If you need to set a user attribute to a numeric value with more
        /// significant digits than will fit in a <see cref="double"/>, it is best to encode it as a string.
        /// </remarks>
        /// <param name="value">the initial value</param>
        /// <returns>a struct that wraps the value</returns>
        public static LdValue Of(long value) =>
            new LdValue(LdValueType.Number, false, value, null);

        /// <summary>
        /// Initializes an <see cref="LdValue"/> from a <see langword="float"/> value.
        /// </summary>
        /// <param name="value">the initial value</param>
        /// <returns>a struct that wraps the value</returns>
        public static LdValue Of(float value) =>
            new LdValue(LdValueType.Number, false, value, null);

        /// <summary>
        /// Initializes an <see cref="LdValue"/> from a <see langword="double"/> value.
        /// </summary>
        /// <param name="value">the initial value</param>
        /// <returns>a struct that wraps the value</returns>
        public static LdValue Of(double value) =>
            new LdValue(LdValueType.Number, false, value, null);

        /// <summary>
        /// Initializes an <see cref="LdValue"/> from a string value.
        /// </summary>
        /// <remarks>
        /// A null string reference will be stored as <see cref="Null"/> rather than as a string.
        /// </remarks>
        /// <param name="value">the initial value</param>
        /// <returns>a struct that wraps the value</returns>
        public static LdValue Of(string value) =>
            value is null ? Null : new LdValue(LdValueType.String, false, 0, value);

        /// <summary>
        /// Initializes an <see cref="LdValue"/> as an array, from a sequence of JSON values.
        /// </summary>
        /// <remarks>
        /// To create an array from values of some other type, use <see cref="Converter{T}.ArrayFrom(IEnumerable{T})"/>
        /// </remarks>
        /// <example>
        /// <code>
        ///     var listOfValues = new List&lt;LdValue&gt; { LdValue.Of(1), LdValue.Of("x") };
        ///     var arrayValue = LdValue.ArrayFrom(listOfValues);
        /// </code>
        /// </example>
        /// <param name="values">a sequence of values</param>
        /// <returns>a struct representing a JSON array, or <see cref="Null"/> if the parameter was null</returns>
        public static LdValue ArrayFrom(IEnumerable<LdValue> values) =>
            Convert.Json.ArrayFrom(values);

        /// <summary>
        /// Initializes an <see cref="LdValue"/> as an array, from a sequence of JSON values.
        /// </summary>
        /// <remarks>
        /// To create an array from values of some other type, use <see cref="Converter{T}.ArrayOf(T[])"/>
        /// </remarks>
        /// <example>
        /// <code>
        ///     var arrayValue = LdValue.ArrayFrom(LdValue.Of("a"), LdValue.Of("b"));
        /// </code>
        /// </example>
        /// <param name="values">any number of values</param>
        /// <returns>a struct representing a JSON array</returns>
        public static LdValue ArrayOf(params LdValue[] values) =>
            Convert.Json.ArrayOf(values);

        /// <summary>
        /// Starts building an array value.
        /// </summary>
        /// <returns>an <see cref="ArrayBuilder"/></returns>
        public static ArrayBuilder BuildArray()
        {
            return new ArrayBuilder();
        }

        /// <summary>
        /// Initializes an <see cref="LdValue"/> as a JSON object, from a dictionary.
        /// </summary>
        /// <remarks>
        /// To use a dictionary with values of some other type, use <see cref="Converter{T}.ObjectFrom"/>.
        /// </remarks>
        /// <param name="dictionary">a dictionary with string keys and values of the specified type</param>
        /// <returns>a struct representing a JSON object, or <see cref="Null"/> if the parameter was null</returns>
        public static LdValue ObjectFrom(IReadOnlyDictionary<string, LdValue> dictionary) =>
            Convert.Json.ObjectFrom(dictionary);

        /// <summary>
        /// Starts building an object value.
        /// </summary>
        /// <returns>an <see cref="ObjectBuilder"/></returns>
        public static ObjectBuilder BuildObject()
        {
            return new ObjectBuilder();
        }
<<<<<<< HEAD

        /// <summary>
        /// Parses a value from a JSON-encoded string.
        /// </summary>
        /// <example>
        /// <code>
        ///     var myValue = LdValue.Parse("[1,2]");
        ///     Assert.Equal(LdValue.BuildArray().Add(1).Add(2).Build(), myValue); // true
        /// </code>
        /// </example>
        /// <param name="jsonString">a JSON string</param>
        /// <returns>the equivalent <see cref="LdValue"/></returns>
        /// <exception cref="ArgumentException">if the string could not be parsed as JSON</exception>
        /// <see cref="ToJsonString"/>
        public static LdValue Parse(string jsonString)
        {
            try
            {
                return JsonConvert.DeserializeObject<LdValue>(jsonString, _serializerSettings);
            }
            catch (JsonException e)
            {
                throw new ArgumentException(e.Message);
=======
        
        /// <summary>
        /// Parses a value from its JSON encoding.
        /// </summary>
        /// <remarks>
        /// This is currently just a wrapper for using the Newtonsoft.Json parsing method and converting the
        /// resulting value to <see cref="LdValue"/>. However, it may not always be implemented in that way.
        /// It rethrows the underlying parser's JsonException as an <see cref="ArgumentException"/> to avoid
        /// surfacing dependencies on that third-party API.
        /// </remarks>
        /// <param name="jsonString">a string in JSON format</param>
        /// <returns>the parsed value</returns>
        /// <exception cref="ArgumentException">if the string is not valid JSON</exception>
        public static LdValue Parse(string jsonString)
        {
            if (jsonString is null)
            {
                return LdValue.Null;
            }
            try
            {
                return FromSafeValue(JsonConvert.DeserializeObject<JToken>(jsonString));
            }
            catch (JsonException e)
            {
                throw new ArgumentException("invalid JSON", e);
>>>>>>> 29c1ed0c
            }
        }

        #endregion

        #region Public properties

        /// <summary>
        /// The type of the JSON value.
        /// </summary>
        public LdValueType Type => _type;

        /// <summary>
        /// True if the wrapped value is <see langword="null"/>.
        /// </summary>
        public bool IsNull => Type == LdValueType.Null;

        /// <summary>
        /// True if the wrapped value is numeric.
        /// </summary>
        public bool IsNumber => Type == LdValueType.Number;

        /// <summary>
        /// True if the wrapped value is an integer.
        /// </summary>
        /// <remarks>
        /// JSON does not have separate types for integer and floating-point values; they are both just
        /// numbers. <see cref="IsInt"/> returns true if and only if the actual numeric value has no
        /// fractional component, so <c>LdValue(2).IsInt</c> and <c>LdValue(2.0f).IsInt</c>
        /// are both true.
        /// </remarks>
        public bool IsInt => IsNumber && (AsFloat == (float)AsInt);

        /// <summary>
        /// True if the wrapped value is a string.
        /// </summary>
        public bool IsString => Type == LdValueType.String;

        /// <summary>
        /// Gets the boolean value if this is a boolean.
        /// </summary>
        /// <remarks>
        /// <para>
        /// If the value is <see langword="null"/> or is not a boolean, this returns <see langword="false"/>.
        /// It will never throw an exception.
        /// </para>
        /// <para>
        /// This is equivalent to calling <see cref="Converter{T}.ToType(LdValue)"/> on
        /// <see cref="LdValue.Convert.Bool"/>.
        /// </para>
        /// </remarks>
        public bool AsBool => Type == LdValueType.Bool && _boolValue;

        /// <summary>
        /// Gets the string value if this is a string.
        /// </summary>
        /// <remarks>
        /// <para>
        /// If the value is <see langword="null"/> or is not a string, this returns <see langword="null"/>.
        /// It will never throw an exception. To get a JSON representation of the value as a string, use
        /// <see cref="ToJsonString"/> instead.
        /// </para>
        /// <para>
        /// This is equivalent to calling <see cref="Converter{T}.ToType(LdValue)"/> on
        /// <see cref="LdValue.Convert.String"/>.
        /// </para>
        /// </remarks>
        public string AsString => Type == LdValueType.String ? _stringValue : null;

        /// <summary>
        /// Gets the value as an <see langword="int"/> if it is numeric.
        /// </summary>
        /// <remarks>
        /// <para>
        /// If the value is <see langword="null"/> or is not numeric, this returns zero. It will
        /// never throw an exception.
        /// </para>
        /// <para>
        /// If the value is a number but not an integer, it will be rounded to the nearest integer.
        /// This is consistent with the behavior of <c>IntVariation</c> in .NET SDK 5.x, and rounding in
        /// <see cref="Newtonsoft.Json"/>, but it is different from C# casting behavior and the behavior
        /// of other LaunchDarkly SDKs, which round toward zero. This will be changed in a future version
        /// to always round toward zero. If in doubt, call <see cref="AsFloat"/> or <see cref="AsDouble"/>
        /// and do the rounding yourself.
        /// </para>
        /// <para>
        /// This is equivalent to calling <see cref="Converter{T}.ToType(LdValue)"/> on
        /// <see cref="LdValue.Convert.Int"/>.
        /// </para>
        /// </remarks>
        public int AsInt => (int)Math.Round(AsDouble, MidpointRounding.ToEven);

        /// <summary>
        /// Gets the value as an <see langword="long"/> if it is numeric.
        /// </summary>
        /// <remarks>
        /// <para>
        /// If the value is <see langword="null"/> or is not numeric, this returns zero. It will
        /// never throw an exception.
        /// </para>
        /// <para>
        /// If the value is a number but not an integer, it will be rounded to the nearest integer.
        /// This is consistent with the behavior of <c>IntVariation</c> in .NET SDK 5.x, and rounding in
        /// <see cref="Newtonsoft.Json"/>, but it is different from C# casting behavior and the behavior
        /// of other LaunchDarkly SDKs, which round toward zero. This will be changed in a future version
        /// to always round toward zero. If in doubt, call <see cref="AsFloat"/> or <see cref="AsDouble"/>
        /// and do the rounding yourself.
        /// </para>
        /// <para>
        /// This is equivalent to calling <see cref="Converter{T}.ToType(LdValue)"/> on
        /// <see cref="LdValue.Convert.Long"/>.
        /// </para>
        /// </remarks>
        public long AsLong => (long)Math.Round(AsDouble, MidpointRounding.ToEven);

        /// <summary>
        /// Gets the value as an <see langword="float"/> if it is numeric.
        /// </summary>
        /// <remarks>
        /// <para>
        /// If the value is <see langword="null"/> or is not numeric, this returns zero. It will never
        /// throw an exception.
        /// </para>
        /// <para>
        /// This is equivalent to calling <see cref="Converter{T}.ToType(LdValue)"/> on
        /// <see cref="LdValue.Convert.Float"/>.
        /// </para>
        /// </remarks>
        public float AsFloat => (float)AsDouble;

        /// <summary>
        /// Gets the value as an <see langword="double"/> if it is numeric.
        /// </summary>
        /// <remarks>
        /// <para>
        /// If the value is <see langword="null"/> or is not numeric, this returns zero. It will never
        /// throw an exception.
        /// </para>
        /// <para>
        /// This is equivalent to calling <see cref="Converter{T}.ToType(LdValue)"/> on
        /// <see cref="LdValue.Convert.Double"/>.
        /// </para>
        /// </remarks>
        public double AsDouble => Type == LdValueType.Number ? _doubleValue : 0;

        /// <summary>
        /// The number of values if this is an array or object; otherwise zero.
        /// </summary>
        public int Count
        {
            get
            {
                switch (_type)
                {
                    case LdValueType.Array:
                        return _arrayValue.Count;
                    case LdValueType.Object:
                        return _objectValue.Count;
                    default:
                        return 0;
                }
            }
        }

        /// <summary>
        /// The number of values if this is an array or object; otherwise zero.
        /// </summary>
        public int Count
        {
            get
            {
                switch (_type)
                {
                    case LdValueType.Array:
                        if (!(_arrayValue is null))
                        {
                            return _arrayValue.Count;
                        }
                        else if (_wrappedJTokenValue is JArray a)
                        {
                            return a.Count;
                        }
                        break;
                    case LdValueType.Object:
                        if (!(_objectValue is null))
                        {
                            return _objectValue.Count;
                        }
                        else if (_wrappedJTokenValue is JObject o)
                        {
                            return o.Count;
                        }
                        break;
                }
                return 0;
            }
        }

        #endregion

        #region Public methods

        /// <summary>
        /// Retrieves an array item or object key by index. Never throws an exception.
        /// </summary>
        /// <param name="index">the item index</param>
        /// <returns>the item value if this is an array; the key if this is an object; otherwise <see cref="Null"/></returns>
        public LdValue Get(int index)
        {
            switch (_type)
            {
                case LdValueType.Array:
<<<<<<< HEAD
                    return index >= 0 && index < _arrayValue.Count ? _arrayValue[index] : LdValue.Null;
                case LdValueType.Object:
                    return index >= 0 && index < _objectValue.Count ? LdValue.Of(_objectValue.Keys.ElementAt(index)) : LdValue.Null;
                default:
                    return LdValue.Null;
            }
=======
                    if (!(_arrayValue is null))
                    {
                        return index >= 0 && index < _arrayValue.Count ? _arrayValue[index] : LdValue.Null;
                    }
                    else if (_wrappedJTokenValue is JArray a)
                    {
                        return index >= 0 && index < a.Count ? FromSafeValue(a[index]) : LdValue.Null;
                    }
                    break;
                case LdValueType.Object:
                    if (!(_objectValue is null))
                    {
                        return index >= 0 && index < _objectValue.Count ? LdValue.Of(_objectValue.Keys.ElementAt(index)) : LdValue.Null;
                    }
                    else if (_wrappedJTokenValue is JObject o)
                    {
                        return index >= 0 && index < o.Count ? LdValue.Of(o.Properties().ElementAt(index).Name) : LdValue.Null;
                    }
                    break;
            }
            return LdValue.Null;
>>>>>>> 29c1ed0c
        }

        /// <summary>
        /// Retrieves a object value by key. Never throws an exception.
        /// </summary>
        /// <param name="key">the key to retrieve</param>
        /// <returns>the value for the key, if this is an object; <see cref="Null"/> if not found, or if this is not an object</returns>
        public LdValue Get(string key)
        {
<<<<<<< HEAD
            return _type == LdValueType.Object && _objectValue.TryGetValue(key, out var value)
                ? value
                : LdValue.Null;
=======
            if (_type == LdValueType.Object)
            {
                if (!(_objectValue is null))
                {
                    return _objectValue.TryGetValue(key, out var value) ? value : LdValue.Null;
                }
                else if (_wrappedJTokenValue is JObject o)
                {
                    return o.TryGetValue(key, out var value) ? FromSafeValue(value) : LdValue.Null;
                }
            }
            return LdValue.Null;
>>>>>>> 29c1ed0c
        }

        /// <summary>
        /// Converts the value to a read-only list of elements of some type.
        /// </summary>
        /// <remarks>
        /// <para>
        /// The first parameter is one of the type converters from <see cref="Convert"/>, or your own
        /// implementation of <see cref="Converter{T}"/> for some type.
        /// </para>
        /// <para>
        /// If the value is not a JSON array at all, an empty list is returned. This method will
        /// never throw an exception.
        /// </para>
        /// <para>
        /// This is an efficient method because it does not copy values to a new list, but returns
        /// a read-only view into the existing array.
        /// </para>
        /// </remarks>
        /// <typeparam name="T">the element type</typeparam>
        /// <returns>an array of elements of the specified type</returns>
        public IReadOnlyList<T> AsList<T>(Converter<T> desiredType)
        {
            if (_type == LdValueType.Array)
            {
                return new LdValueListConverter<LdValue, T>(_arrayValue, desiredType.ToType);
            }
            return new LdValueListConverter<T, T>(null, null);
        }

        /// <summary>
        /// Converts the value to a read-only dictionary.
        /// </summary>
        /// <remarks>
        /// <para>
        /// The first parameter is one of the type converters from <see cref="Convert"/>, or your own
        /// implementation of <see cref="Converter{T}"/> for some type.
        /// </para>
        /// <para>
        /// This is an efficient method because it does not copy values to a new dictionary, but returns
        /// a read-only view into the existing object.
        /// </para>
        /// </remarks>
        /// <returns>a read-only dictionary</returns>
        public IReadOnlyDictionary<string, T> AsDictionary<T>(Converter<T> desiredType)
        {
            if (_type == LdValueType.Object)
            {
                return new LdValueDictionaryConverter<LdValue, T>(_objectValue, desiredType.ToType);
            }
            return new LdValueDictionaryConverter<T, T>(null, null);
        }
        
        /// <summary>
        /// Converts the value to its JSON encoding.
        /// </summary>
        /// <remarks>
        /// For instance, <c>LdValue.Of(1).ToJsonString()</c> returns <c>"1"</c>;
        /// <c>LdValue.Of("x").ToJsonString()</c> returns <c>"\"x\""</c>; and
        /// <c>LdValue.Null.ToJsonString()</c> returns <c>"null"</c>.
        /// </remarks>
        /// <returns>the JSON encoding of the value</returns>
        /// <see cref="Parse(string)"/>
        public string ToJsonString()
        {
            return IsNull ? "null" : JsonConvert.SerializeObject(this, _serializerSettings);
        }

        /// <summary>
        /// Performs a deep-equality comparison.
        /// </summary>
        public override bool Equals(object o) => (o is LdValue v) && Equals(v);

        /// <summary>
        /// Performs a deep-equality comparison.
        /// </summary>
        public bool Equals(LdValue o)
        {
            if (Type != o.Type)
            {
                return false;
            }
            switch (Type)
            {
                case LdValueType.Null:
                    return true;
                case LdValueType.Bool:
                    return AsBool == o.AsBool;
                case LdValueType.Number:
                    return AsDouble == o.AsDouble; // don't worry about ints because you can't lose precision going from int to double
                case LdValueType.String:
                    return AsString.Equals(o.AsString);
                case LdValueType.Array:
                    return AsList(Convert.Json).SequenceEqual(o.AsList(Convert.Json));
                case LdValueType.Object:
                    var d0 = AsDictionary(Convert.Json);
                    var d1 = AsDictionary(Convert.Json);
                    return d0.Count == d1.Count && d0.All(kv => kv.Value.Equals(d1[kv.Key]));
                default:
                    return false;
            }
        }

        /// <inheritdoc/>
        public override int GetHashCode()
        {
            switch (Type)
            {
                case LdValueType.Null:
                    return 0;
                case LdValueType.Bool:
                    return AsBool.GetHashCode();
                case LdValueType.Number:
                    return AsFloat.GetHashCode();
                case LdValueType.String:
                    return AsString.GetHashCode();
                case LdValueType.Array:
                    int ah = 0;
                    foreach (var item in AsList(Convert.Json))
                    {
                        ah = ah * 23 + item.GetHashCode();
                    }
                    return ah;
                case LdValueType.Object:
                    int oh = 0;
                    foreach (var kv in AsDictionary(Convert.Json))
                    {
                        oh = (oh * 23 + kv.Key.GetHashCode()) * 23 + kv.Value.GetHashCode();
                    }
                    return oh;
                default:
                    return 0;
            }
        }

        /// <summary>
        /// Converts the value to its JSON encoding (same as <see cref="ToJsonString"/>).
        /// </summary>
        /// <returns>the JSON encoding of the value</returns>
        public override string ToString()
        {
            return ToJsonString();
        }

        #endregion

        #region Inner types

        /// <summary>
        /// An object returned by <see cref="LdValue.BuildArray"/> for building an array of values.
        /// </summary>
        public sealed class ArrayBuilder
        {
            private ImmutableList<LdValue>.Builder _builder = ImmutableList.CreateBuilder<LdValue>();

            internal ArrayBuilder() { }

            /// <summary>
            /// Adds a value to the array being built.
            /// </summary>
            /// <param name="value">the value to add</param>
            /// <returns>the same builder</returns>
            public ArrayBuilder Add(LdValue value)
            {
                _builder.Add(value);
                return this;
            }

            /// <summary>
            /// Adds a value to the array being built.
            /// </summary>
            /// <param name="value">the value to add</param>
            /// <returns>the same builder</returns>
            public ArrayBuilder Add(bool value)
            {
                _builder.Add(LdValue.Of(value));
                return this;
            }

            /// <summary>
            /// Adds a value to the array being built.
            /// </summary>
            /// <param name="value">the value to add</param>
            /// <returns>the same builder</returns>
            public ArrayBuilder Add(long value)
            {
                _builder.Add(LdValue.Of(value));
                return this;
            }

            /// <summary>
            /// Adds a value to the array being built.
            /// </summary>
            /// <param name="value">the value to add</param>
            /// <returns>the same builder</returns>
            public ArrayBuilder Add(double value)
            {
                _builder.Add(LdValue.Of(value));
                return this;
            }

            /// <summary>
            /// Adds a value to the array being built.
            /// </summary>
            /// <param name="value">the value to add</param>
            /// <returns>the same builder</returns>
            public ArrayBuilder Add(string value)
            {
                _builder.Add(LdValue.Of(value));
                return this;
            }

            /// <summary>
            /// Returns an array value containing the items provided so far.
            /// </summary>
            /// <returns>an immutable array <see cref="LdValue"/></returns>
            public LdValue Build()
            {
<<<<<<< HEAD
                return new LdValue(_builder.ToImmutableList());
=======
                return new LdValue(_builder.ToImmutable());
>>>>>>> 29c1ed0c
            }
        }

        /// <summary>
        /// An object returned by <see cref="LdValue.BuildObject"/> for building an object from keys and values.
        /// </summary>
        public sealed class ObjectBuilder
        {
            private ImmutableDictionary<string, LdValue>.Builder _builder = ImmutableDictionary.CreateBuilder<string, LdValue>();

            internal ObjectBuilder() { }

            /// <summary>
            /// Adds a key-value pair to the object being built.
            /// </summary>
            /// <param name="key">the key to add</param>
            /// <param name="value">the value to add</param>
            /// <returns>the same builder</returns>
            public ObjectBuilder Add(string key, LdValue value)
            {
                _builder.Add(key, value);
                return this;
            }

            /// <summary>
            /// Adds a key-value pair to the object being built.
            /// </summary>
            /// <param name="key">the key to add</param>
            /// <param name="value">the value to add</param>
            /// <returns>the same builder</returns>
            public ObjectBuilder Add(string key, bool value)
            {
                _builder.Add(key, LdValue.Of(value));
                return this;
            }

            /// <summary>
            /// Adds a key-value pair to the object being built.
            /// </summary>
            /// <param name="key">the key to add</param>
            /// <param name="value">the value to add</param>
            /// <returns>the same builder</returns>
            public ObjectBuilder Add(string key, long value)
            {
                _builder.Add(key, LdValue.Of(value));
                return this;
            }

            /// <summary>
            /// Adds a key-value pair to the object being built.
            /// </summary>
            /// <param name="key">the key to add</param>
            /// <param name="value">the value to add</param>
            /// <returns>the same builder</returns>
            public ObjectBuilder Add(string key, double value)
            {
                _builder.Add(key, LdValue.Of(value));
                return this;
            }

            /// <summary>
            /// Adds a key-value pair to the object being built.
            /// </summary>
            /// <param name="key">the key to add</param>
            /// <param name="value">the value to add</param>
            /// <returns>the same builder</returns>
            public ObjectBuilder Add(string key, string value)
            {
                _builder.Add(key, LdValue.Of(value));
                return this;
            }

            /// <summary>
            /// Returns an object value containing the keys and values provided so far.
            /// </summary>
            /// <returns>an immutable object <see cref="LdValue"/></returns>
            public LdValue Build()
            {
<<<<<<< HEAD
                return new LdValue(_builder.ToImmutableDictionary());
=======
                return new LdValue(_builder.ToImmutable());
>>>>>>> 29c1ed0c
            }
        }

        /// <summary>
        /// Defines a conversion between <see cref="LdValue"/> and some other type.
        /// </summary>
        /// <remarks>
        /// <para>
        /// Besides converting individual values, <see cref="Converter{T}"/> provides factory methods
        /// like <see cref="ArrayOf"/> which transform a collection of the specified type to the
        /// corresponding <see cref="LdValue"/> complex type.
        /// </para>
        /// <para>
        /// There are type-specific instances of this class for commonly used types in
        /// <see cref="LdValue.Convert"/>, but you can also implement your own.
        /// </para>
        /// </remarks>
        /// <typeparam name="T">the type to convert from/to</typeparam>
        public abstract class Converter<T>
        {
            /// <summary>
            /// Converts a value of the specified type to an <see cref="LdValue"/>.
            /// </summary>
            /// <remarks>
            /// This method should never throw an exception; if for some reason the value is invalid,
            /// it should return <see cref="LdValue.Null"/>.
            /// </remarks>
            /// <param name="valueOfType">a value of this type</param>
            /// <returns>an <see cref="LdValue"/></returns>
            abstract public LdValue FromType(T valueOfType);

            /// <summary>
            /// Converts an <see cref="LdValue"/> to a value of the specified type.
            /// </summary>
            /// <remarks>
            /// This method should never throw an exception; if the conversion cannot be done, it
            /// should return <c>default(T)</c>.
            /// </remarks>
            /// <param name="jsonValue">an <see cref="LdValue"/></param>
            /// <returns>a value of this type</returns>
            abstract public T ToType(LdValue jsonValue);

            /// <summary>
            /// Initializes an <see cref="LdValue"/> as an array, from a sequence of this type.
            /// </summary>
            /// <remarks>
            /// Values are copied, so subsequent changes to the source values do not affect the array.
            /// </remarks>
            /// <example>
            /// <code>
            ///     var listOfInts = new List&lt;int&gt; { 1, 2, 3 };
            ///     var arrayValue = LdValue.Convert.Int.ArrayFrom(arrayOfInts);
            /// </code>
            /// </example>
            /// <param name="values">a sequence of elements of the specified type</param>
            /// <returns>a struct representing a JSON array, or <see cref="LdValue.Null"/> if the
            /// parameter was null</returns>
            public LdValue ArrayFrom(IEnumerable<T> values)
            {
                if (values is null)
                {
                    return Null;
                }
                return new LdValue(ImmutableList.CreateRange<LdValue>(values.Select(FromType)));
            }

            /// <summary>
            /// Initializes an <see cref="LdValue"/> as an array, from a sequence of this type.
            /// </summary>
            /// <remarks>
            /// Values are copied, so subsequent changes to the source values do not affect the array.
            /// </remarks>
            /// <example>
            /// <code>
            ///     var arrayValue = LdValue.Convert.Int.ArrayOf(1, 2, 3);
            /// </code>
            /// </example>
            /// <param name="values">any number of elements of the specified type</param>
            /// <returns>a struct representing a JSON array</returns>
            public LdValue ArrayOf(params T[] values)
            {
                return ArrayFrom(values);
            }

            /// <summary>
            /// Initializes an <see cref="LdValue"/> as a JSON object, from a dictionary containing
            /// values of this type.
            /// </summary>
            /// <remarks>
            /// Values are copied, so subsequent changes to the source values do not affect the array.
            /// </remarks>
            /// <example>
            /// <code>
            ///     var dictionaryOfInts = new Dictionary&lt;string, int&gt; { { "a", 1 }, { "b", 2 } };
            ///     var objectValue = LdValue.Convert.Int.ObjectFrom(dictionaryOfInts);
            /// </code>
            /// </example>
            /// <param name="dictionary">a dictionary with string keys and values of the specified type</param>
            /// <returns>a struct representing a JSON object, or <see cref="LdValue.Null"/> if the
            /// parameter was null</returns>
            public LdValue ObjectFrom(IReadOnlyDictionary<string, T> dictionary)
            {
                if (dictionary is null)
                {
                    return Null;
                }
                var d = ImmutableDictionary.CreateRange<string, LdValue>(dictionary.Select(kv =>
                    new KeyValuePair<string, LdValue>(kv.Key, FromType(kv.Value))));
                return new LdValue(d);
            }
        }

        /// <summary>
        /// Predefined instances of <see cref="Converter{T}"/> for commonly used types.
        /// </summary>
        /// <remarks>
        /// These are mostly useful for methods that convert <see cref="LdValue"/> to or from a
        /// collection of some type, such as <see cref="Converter{T}.ArrayOf(T[])"/> and
        /// <see cref="LdValue.AsList{T}(Converter{T})"/>.
        /// </remarks>
        public static class Convert
        {
            /// <summary>
            /// A <see cref="Converter{T}"/> for the <see langword="bool"/> type.
            /// </summary>
            /// <remarks>
            /// Its behavior is consistent with <see cref="LdValue.Of(bool)"/> and
            /// <see cref="LdValue.AsBool"/>.
            /// </remarks>
            public static readonly Converter<bool> Bool = new ConverterImpl<bool>(
                v => LdValue.Of(v),
                j => j.AsBool
            );

            /// <summary>
            /// A <see cref="Converter{T}"/> for the <see langword="int"/> type.
            /// </summary>
            /// <remarks>
            /// Its behavior is consistent with <see cref="LdValue.Of(int)"/> and
            /// <see cref="LdValue.AsInt"/>.
            /// </remarks>
            public static readonly Converter<int> Int = new ConverterImpl<int>(
                v => LdValue.Of(v),
                j => j.AsInt
            );

            /// <summary>
            /// A <see cref="Converter{T}"/> for the <see langword="long"/> type.
            /// </summary>
            /// <remarks>
            /// <para>
            /// Its behavior is consistent with <see cref="LdValue.Of(long)"/> and
            /// <see cref="LdValue.AsLong"/>.
            /// </para>
            /// <para>
            /// Note that the LaunchDarkly service, and most of the SDKs, represent numeric values internally
            /// in 64-bit floating-point, which has slightly less precision than a signed 64-bit
            /// <see langword="long"/>; therefore, the full range of <see langword="long"/> values cannot be
            /// accurately represented. If you need to set a user attribute to a numeric value with more
            /// significant digits than will fit in a <see cref="double"/>, it is best to encode it as a string.
            /// </para>
            /// </remarks>
            public static readonly Converter<long> Long = new ConverterImpl<long>(
                v => LdValue.Of(v),
                j => j.AsLong
            );

            /// <summary>
            /// A <see cref="Converter{T}"/> for the <see langword="float"/> type.
            /// </summary>
            /// <remarks>
            /// Its behavior is consistent with <see cref="LdValue.Of(float)"/> and
            /// <see cref="LdValue.AsFloat"/>.
            /// </remarks>
            public static readonly Converter<float> Float = new ConverterImpl<float>(
                v => LdValue.Of(v),
                j => j.AsFloat
            );

            /// <summary>
            /// A <see cref="Converter{T}"/> for the <see langword="double"/> type.
            /// </summary>
            /// <remarks>
            /// Its behavior is consistent with <see cref="LdValue.Of(double)"/> and
            /// <see cref="LdValue.AsDouble"/>.
            /// </remarks>
            public static readonly Converter<double> Double = new ConverterImpl<double>(
                v => LdValue.Of(v),
                j => j.AsDouble
            );

            /// <summary>
            /// A <see cref="Converter{T}"/> for the <see cref="string"/> type.
            /// </summary>
            /// <remarks>
            /// Its behavior is consistent with <see cref="LdValue.Of(string)"/> and
            /// <see cref="LdValue.AsString"/>.
            /// </remarks>
            public static readonly Converter<string> String = new ConverterImpl<string>(
                v => LdValue.Of(v),
                j => j.AsString
            );

            /// <summary>
            /// A <see cref="Converter{T}"/> that indicates the value is an <see cref="LdValue"/>
            /// and does not need to be converted.
            /// </summary>
            public static readonly Converter<LdValue> Json = new ConverterImpl<LdValue>(
                v => v,
                j => j
            );
        }

        private sealed class ConverterImpl<T> : Converter<T>
        {
            private readonly Func<T, LdValue> _fromTypeFn;
            private readonly Func<LdValue, T> _toTypeFn;

            internal ConverterImpl(Func<T, LdValue> fromTypeFn,
                Func<LdValue, T> toTypeFn)
            {
                _fromTypeFn = fromTypeFn;
                _toTypeFn = toTypeFn;
            }

            public override LdValue FromType(T valueOfType) => _fromTypeFn(valueOfType);
            public override T ToType(LdValue jsonValue) => _toTypeFn(jsonValue);
        }

        #endregion
    }
}
<|MERGE_RESOLUTION|>--- conflicted
+++ resolved
@@ -1,1129 +1,1013 @@
-﻿using System;
-using System.Collections.Generic;
-using System.Collections.Immutable;
-using System.Linq;
-using LaunchDarkly.Common;
-using Newtonsoft.Json;
-
-namespace LaunchDarkly.Client
-{
-    // Note, internal classes used here are in LdValueHelpers.cs
-
-    /// <summary>
-    /// Describes the type of a JSON value.
-    /// </summary>
-    public enum LdValueType
-    {
-        /// <summary>
-        /// The value is null.
-        /// </summary>
-        Null,
-        /// <summary>
-        /// The value is a boolean.
-        /// </summary>
-        Bool,
-        /// <summary>
-        /// The value is numeric. JSON does not have separate types for int and float,
-        /// but you can convert to either.
-        /// </summary>
-        Number,
-        /// <summary>
-        /// The value is a string.
-        /// </summary>
-        String,
-        /// <summary>
-        /// The value is an array.
-        /// </summary>
-        Array,
-        /// <summary>
-        /// The value is an object (a.k.a. hash or dictionary).
-        /// </summary>
-        Object
-    }
-
-    /// <summary>
-    /// An immutable instance of any data type that is allowed in JSON.
-    /// </summary>
-    /// <remarks>
-    /// <para>
-    /// This is used as the return type of the client's JsonVariation method, and also as
-    /// the type of custom attributes in <see cref="User"/> and <see cref="IUserBuilder"/>.
-    /// </para>
-    /// <para>
-    /// Note that this is a <see langword="struct"/>, not a class, so it is always passed by value
-    /// and is not nullable; JSON nulls are represented by the constant <see cref="Null"/> and can
-    /// be detected with <see cref="IsNull"/>. Whenever possible, <see cref="LdValue"/>
-    /// stores primitive types within the struct rather than allocating an object on the heap.
-    /// </para>
-    /// <para>
-    /// There are several ways to create an <see cref="LdValue"/>. For primitive types,
-    /// use the various overloads of "Of" such as <see cref="Of(bool)"/>; these are very efficient
-    /// since they do not allocate any objects on the heap. For arrays and objects (dictionaries),
-    /// use <see cref="ArrayFrom(IEnumerable{LdValue})"/>, <see cref="ArrayOf(LdValue[])"/>,
-    /// <see cref="ObjectFrom(IReadOnlyDictionary{string, LdValue})"/>, or the corresponding
-    /// methods in the type-specific <see cref="Convert"/> instances.
-    /// </para>
-    /// <para>
-    /// To convert to other types, there are the "As" properties such as 
-    /// use the various overloads of "Of" such as <see cref="Of(bool)"/>; these are very efficient
-    /// since they do not allocate any objects on the heap. For arrays and objects (dictionaries),
-    /// use <see cref="AsList{T}(LdValue.Converter{T})"/> or <see cref="AsDictionary{T}(LdValue.Converter{T})"/>.
-    /// </para>
-    /// </remarks>
-    [JsonConverter(typeof(LdValueSerializer))]
-    public struct LdValue : IEquatable<LdValue>
-    {
-        #region Private fields
-
-        private static readonly LdValue _nullInstance = new LdValue(LdValueType.Null, false, 0, null);
-        private static readonly JsonSerializerSettings _serializerSettings = new JsonSerializerSettings
-        {
-            DateParseHandling = DateParseHandling.None,
-            Formatting = Formatting.None
-        };
-
-        private readonly LdValueType _type;
-        private readonly bool _boolValue;
-        private readonly double _doubleValue; // all numbers are stored as double
-        private readonly string _stringValue;
-<<<<<<< HEAD
-        private readonly IList<LdValue> _arrayValue; // will be IImmutableList in the future, but we don't have System.Collections.Immutables yet
-        private readonly IDictionary<string, LdValue> _objectValue; // same
-=======
-        private readonly ImmutableList<LdValue> _arrayValue;
-        private readonly ImmutableDictionary<string, LdValue> _objectValue; // same
-        private volatile JToken _synthesizedJTokenValue; // see InnerValue
->>>>>>> 29c1ed0c
-
-        #endregion
-
-        #region Public static properties
-
-        /// <summary>
-        /// Convenience property for an <see cref="LdValue"/> that wraps a <see langword="null"/> value.
-        /// </summary>
-        public static LdValue Null => _nullInstance;
-
-        #endregion
-
-        #region Internal/private constructors, factory, and properties
-
-        // Constructor from a primitive type
-        private LdValue(LdValueType type, bool boolValue, double doubleValue, string stringValue)
-        {
-            _type = type;
-            _boolValue = boolValue;
-            _doubleValue = doubleValue;
-            _stringValue = stringValue;
-            _arrayValue = null;
-            _objectValue = null;
-        }
-
-        // Constructor from a read-only list
-        private LdValue(ImmutableList<LdValue> list)
-        {
-            _type = LdValueType.Array;
-            _arrayValue = list;
-            _boolValue = false;
-            _doubleValue = 0;
-            _stringValue = null;
-            _objectValue = null;
-        }
-
-        // Constructor from a read-only dictionary
-        private LdValue(ImmutableDictionary<string, LdValue> dict)
-        {
-            _type = LdValueType.Object;
-            _objectValue = dict;
-            _boolValue = false;
-            _doubleValue = 0;
-            _stringValue = null;
-            _arrayValue = null;
-        }
-
-        internal ImmutableList<LdValue> List => _arrayValue;
-
-        internal ImmutableDictionary<string, LdValue> Dictionary => _objectValue;
-
-        #endregion
-
-        #region Public factory methods
-
-        /// <summary>
-        /// Initializes an <see cref="LdValue"/> from a boolean value.
-        /// </summary>
-        /// <param name="value">the initial value</param>
-        /// <returns>a struct that wraps the value</returns>
-        public static LdValue Of(bool value) =>
-            new LdValue(LdValueType.Bool, value, 0, null);
-
-        /// <summary>
-        /// Initializes an <see cref="LdValue"/> from an <see langword="int"/> value.
-        /// </summary>
-        /// <param name="value">the initial value</param>
-        /// <returns>a struct that wraps the value</returns>
-        public static LdValue Of(int value) =>
-            new LdValue(LdValueType.Number, false, value, null);
-
-        /// <summary>
-        /// Initializes an <see cref="LdValue"/> from a <see langword="long"/> value.
-        /// </summary>
-        /// <remarks>
-        /// Note that the LaunchDarkly service, and most of the SDKs, represent numeric values internally
-        /// in 64-bit floating-point, which has slightly less precision than a signed 64-bit
-        /// <see langword="long"/>; therefore, the full range of <see langword="long"/> values cannot be
-        /// accurately represented. If you need to set a user attribute to a numeric value with more
-        /// significant digits than will fit in a <see cref="double"/>, it is best to encode it as a string.
-        /// </remarks>
-        /// <param name="value">the initial value</param>
-        /// <returns>a struct that wraps the value</returns>
-        public static LdValue Of(long value) =>
-            new LdValue(LdValueType.Number, false, value, null);
-
-        /// <summary>
-        /// Initializes an <see cref="LdValue"/> from a <see langword="float"/> value.
-        /// </summary>
-        /// <param name="value">the initial value</param>
-        /// <returns>a struct that wraps the value</returns>
-        public static LdValue Of(float value) =>
-            new LdValue(LdValueType.Number, false, value, null);
-
-        /// <summary>
-        /// Initializes an <see cref="LdValue"/> from a <see langword="double"/> value.
-        /// </summary>
-        /// <param name="value">the initial value</param>
-        /// <returns>a struct that wraps the value</returns>
-        public static LdValue Of(double value) =>
-            new LdValue(LdValueType.Number, false, value, null);
-
-        /// <summary>
-        /// Initializes an <see cref="LdValue"/> from a string value.
-        /// </summary>
-        /// <remarks>
-        /// A null string reference will be stored as <see cref="Null"/> rather than as a string.
-        /// </remarks>
-        /// <param name="value">the initial value</param>
-        /// <returns>a struct that wraps the value</returns>
-        public static LdValue Of(string value) =>
-            value is null ? Null : new LdValue(LdValueType.String, false, 0, value);
-
-        /// <summary>
-        /// Initializes an <see cref="LdValue"/> as an array, from a sequence of JSON values.
-        /// </summary>
-        /// <remarks>
-        /// To create an array from values of some other type, use <see cref="Converter{T}.ArrayFrom(IEnumerable{T})"/>
-        /// </remarks>
-        /// <example>
-        /// <code>
-        ///     var listOfValues = new List&lt;LdValue&gt; { LdValue.Of(1), LdValue.Of("x") };
-        ///     var arrayValue = LdValue.ArrayFrom(listOfValues);
-        /// </code>
-        /// </example>
-        /// <param name="values">a sequence of values</param>
-        /// <returns>a struct representing a JSON array, or <see cref="Null"/> if the parameter was null</returns>
-        public static LdValue ArrayFrom(IEnumerable<LdValue> values) =>
-            Convert.Json.ArrayFrom(values);
-
-        /// <summary>
-        /// Initializes an <see cref="LdValue"/> as an array, from a sequence of JSON values.
-        /// </summary>
-        /// <remarks>
-        /// To create an array from values of some other type, use <see cref="Converter{T}.ArrayOf(T[])"/>
-        /// </remarks>
-        /// <example>
-        /// <code>
-        ///     var arrayValue = LdValue.ArrayFrom(LdValue.Of("a"), LdValue.Of("b"));
-        /// </code>
-        /// </example>
-        /// <param name="values">any number of values</param>
-        /// <returns>a struct representing a JSON array</returns>
-        public static LdValue ArrayOf(params LdValue[] values) =>
-            Convert.Json.ArrayOf(values);
-
-        /// <summary>
-        /// Starts building an array value.
-        /// </summary>
-        /// <returns>an <see cref="ArrayBuilder"/></returns>
-        public static ArrayBuilder BuildArray()
-        {
-            return new ArrayBuilder();
-        }
-
-        /// <summary>
-        /// Initializes an <see cref="LdValue"/> as a JSON object, from a dictionary.
-        /// </summary>
-        /// <remarks>
-        /// To use a dictionary with values of some other type, use <see cref="Converter{T}.ObjectFrom"/>.
-        /// </remarks>
-        /// <param name="dictionary">a dictionary with string keys and values of the specified type</param>
-        /// <returns>a struct representing a JSON object, or <see cref="Null"/> if the parameter was null</returns>
-        public static LdValue ObjectFrom(IReadOnlyDictionary<string, LdValue> dictionary) =>
-            Convert.Json.ObjectFrom(dictionary);
-
-        /// <summary>
-        /// Starts building an object value.
-        /// </summary>
-        /// <returns>an <see cref="ObjectBuilder"/></returns>
-        public static ObjectBuilder BuildObject()
-        {
-            return new ObjectBuilder();
-        }
-<<<<<<< HEAD
-
-        /// <summary>
-        /// Parses a value from a JSON-encoded string.
-        /// </summary>
-        /// <example>
-        /// <code>
-        ///     var myValue = LdValue.Parse("[1,2]");
-        ///     Assert.Equal(LdValue.BuildArray().Add(1).Add(2).Build(), myValue); // true
-        /// </code>
-        /// </example>
-        /// <param name="jsonString">a JSON string</param>
-        /// <returns>the equivalent <see cref="LdValue"/></returns>
-        /// <exception cref="ArgumentException">if the string could not be parsed as JSON</exception>
-        /// <see cref="ToJsonString"/>
-        public static LdValue Parse(string jsonString)
-        {
-            try
-            {
-                return JsonConvert.DeserializeObject<LdValue>(jsonString, _serializerSettings);
-            }
-            catch (JsonException e)
-            {
-                throw new ArgumentException(e.Message);
-=======
-        
-        /// <summary>
-        /// Parses a value from its JSON encoding.
-        /// </summary>
-        /// <remarks>
-        /// This is currently just a wrapper for using the Newtonsoft.Json parsing method and converting the
-        /// resulting value to <see cref="LdValue"/>. However, it may not always be implemented in that way.
-        /// It rethrows the underlying parser's JsonException as an <see cref="ArgumentException"/> to avoid
-        /// surfacing dependencies on that third-party API.
-        /// </remarks>
-        /// <param name="jsonString">a string in JSON format</param>
-        /// <returns>the parsed value</returns>
-        /// <exception cref="ArgumentException">if the string is not valid JSON</exception>
-        public static LdValue Parse(string jsonString)
-        {
-            if (jsonString is null)
-            {
-                return LdValue.Null;
-            }
-            try
-            {
-                return FromSafeValue(JsonConvert.DeserializeObject<JToken>(jsonString));
-            }
-            catch (JsonException e)
-            {
-                throw new ArgumentException("invalid JSON", e);
->>>>>>> 29c1ed0c
-            }
-        }
-
-        #endregion
-
-        #region Public properties
-
-        /// <summary>
-        /// The type of the JSON value.
-        /// </summary>
-        public LdValueType Type => _type;
-
-        /// <summary>
-        /// True if the wrapped value is <see langword="null"/>.
-        /// </summary>
-        public bool IsNull => Type == LdValueType.Null;
-
-        /// <summary>
-        /// True if the wrapped value is numeric.
-        /// </summary>
-        public bool IsNumber => Type == LdValueType.Number;
-
-        /// <summary>
-        /// True if the wrapped value is an integer.
-        /// </summary>
-        /// <remarks>
-        /// JSON does not have separate types for integer and floating-point values; they are both just
-        /// numbers. <see cref="IsInt"/> returns true if and only if the actual numeric value has no
-        /// fractional component, so <c>LdValue(2).IsInt</c> and <c>LdValue(2.0f).IsInt</c>
-        /// are both true.
-        /// </remarks>
-        public bool IsInt => IsNumber && (AsFloat == (float)AsInt);
-
-        /// <summary>
-        /// True if the wrapped value is a string.
-        /// </summary>
-        public bool IsString => Type == LdValueType.String;
-
-        /// <summary>
-        /// Gets the boolean value if this is a boolean.
-        /// </summary>
-        /// <remarks>
-        /// <para>
-        /// If the value is <see langword="null"/> or is not a boolean, this returns <see langword="false"/>.
-        /// It will never throw an exception.
-        /// </para>
-        /// <para>
-        /// This is equivalent to calling <see cref="Converter{T}.ToType(LdValue)"/> on
-        /// <see cref="LdValue.Convert.Bool"/>.
-        /// </para>
-        /// </remarks>
-        public bool AsBool => Type == LdValueType.Bool && _boolValue;
-
-        /// <summary>
-        /// Gets the string value if this is a string.
-        /// </summary>
-        /// <remarks>
-        /// <para>
-        /// If the value is <see langword="null"/> or is not a string, this returns <see langword="null"/>.
-        /// It will never throw an exception. To get a JSON representation of the value as a string, use
-        /// <see cref="ToJsonString"/> instead.
-        /// </para>
-        /// <para>
-        /// This is equivalent to calling <see cref="Converter{T}.ToType(LdValue)"/> on
-        /// <see cref="LdValue.Convert.String"/>.
-        /// </para>
-        /// </remarks>
-        public string AsString => Type == LdValueType.String ? _stringValue : null;
-
-        /// <summary>
-        /// Gets the value as an <see langword="int"/> if it is numeric.
-        /// </summary>
-        /// <remarks>
-        /// <para>
-        /// If the value is <see langword="null"/> or is not numeric, this returns zero. It will
-        /// never throw an exception.
-        /// </para>
-        /// <para>
-        /// If the value is a number but not an integer, it will be rounded to the nearest integer.
-        /// This is consistent with the behavior of <c>IntVariation</c> in .NET SDK 5.x, and rounding in
-        /// <see cref="Newtonsoft.Json"/>, but it is different from C# casting behavior and the behavior
-        /// of other LaunchDarkly SDKs, which round toward zero. This will be changed in a future version
-        /// to always round toward zero. If in doubt, call <see cref="AsFloat"/> or <see cref="AsDouble"/>
-        /// and do the rounding yourself.
-        /// </para>
-        /// <para>
-        /// This is equivalent to calling <see cref="Converter{T}.ToType(LdValue)"/> on
-        /// <see cref="LdValue.Convert.Int"/>.
-        /// </para>
-        /// </remarks>
-        public int AsInt => (int)Math.Round(AsDouble, MidpointRounding.ToEven);
-
-        /// <summary>
-        /// Gets the value as an <see langword="long"/> if it is numeric.
-        /// </summary>
-        /// <remarks>
-        /// <para>
-        /// If the value is <see langword="null"/> or is not numeric, this returns zero. It will
-        /// never throw an exception.
-        /// </para>
-        /// <para>
-        /// If the value is a number but not an integer, it will be rounded to the nearest integer.
-        /// This is consistent with the behavior of <c>IntVariation</c> in .NET SDK 5.x, and rounding in
-        /// <see cref="Newtonsoft.Json"/>, but it is different from C# casting behavior and the behavior
-        /// of other LaunchDarkly SDKs, which round toward zero. This will be changed in a future version
-        /// to always round toward zero. If in doubt, call <see cref="AsFloat"/> or <see cref="AsDouble"/>
-        /// and do the rounding yourself.
-        /// </para>
-        /// <para>
-        /// This is equivalent to calling <see cref="Converter{T}.ToType(LdValue)"/> on
-        /// <see cref="LdValue.Convert.Long"/>.
-        /// </para>
-        /// </remarks>
-        public long AsLong => (long)Math.Round(AsDouble, MidpointRounding.ToEven);
-
-        /// <summary>
-        /// Gets the value as an <see langword="float"/> if it is numeric.
-        /// </summary>
-        /// <remarks>
-        /// <para>
-        /// If the value is <see langword="null"/> or is not numeric, this returns zero. It will never
-        /// throw an exception.
-        /// </para>
-        /// <para>
-        /// This is equivalent to calling <see cref="Converter{T}.ToType(LdValue)"/> on
-        /// <see cref="LdValue.Convert.Float"/>.
-        /// </para>
-        /// </remarks>
-        public float AsFloat => (float)AsDouble;
-
-        /// <summary>
-        /// Gets the value as an <see langword="double"/> if it is numeric.
-        /// </summary>
-        /// <remarks>
-        /// <para>
-        /// If the value is <see langword="null"/> or is not numeric, this returns zero. It will never
-        /// throw an exception.
-        /// </para>
-        /// <para>
-        /// This is equivalent to calling <see cref="Converter{T}.ToType(LdValue)"/> on
-        /// <see cref="LdValue.Convert.Double"/>.
-        /// </para>
-        /// </remarks>
-        public double AsDouble => Type == LdValueType.Number ? _doubleValue : 0;
-
-        /// <summary>
-        /// The number of values if this is an array or object; otherwise zero.
-        /// </summary>
-        public int Count
-        {
-            get
-            {
-                switch (_type)
-                {
-                    case LdValueType.Array:
-                        return _arrayValue.Count;
-                    case LdValueType.Object:
-                        return _objectValue.Count;
-                    default:
-                        return 0;
-                }
-            }
-        }
-
-        /// <summary>
-        /// The number of values if this is an array or object; otherwise zero.
-        /// </summary>
-        public int Count
-        {
-            get
-            {
-                switch (_type)
-                {
-                    case LdValueType.Array:
-                        if (!(_arrayValue is null))
-                        {
-                            return _arrayValue.Count;
-                        }
-                        else if (_wrappedJTokenValue is JArray a)
-                        {
-                            return a.Count;
-                        }
-                        break;
-                    case LdValueType.Object:
-                        if (!(_objectValue is null))
-                        {
-                            return _objectValue.Count;
-                        }
-                        else if (_wrappedJTokenValue is JObject o)
-                        {
-                            return o.Count;
-                        }
-                        break;
-                }
-                return 0;
-            }
-        }
-
-        #endregion
-
-        #region Public methods
-
-        /// <summary>
-        /// Retrieves an array item or object key by index. Never throws an exception.
-        /// </summary>
-        /// <param name="index">the item index</param>
-        /// <returns>the item value if this is an array; the key if this is an object; otherwise <see cref="Null"/></returns>
-        public LdValue Get(int index)
-        {
-            switch (_type)
-            {
-                case LdValueType.Array:
-<<<<<<< HEAD
-                    return index >= 0 && index < _arrayValue.Count ? _arrayValue[index] : LdValue.Null;
-                case LdValueType.Object:
-                    return index >= 0 && index < _objectValue.Count ? LdValue.Of(_objectValue.Keys.ElementAt(index)) : LdValue.Null;
-                default:
-                    return LdValue.Null;
-            }
-=======
-                    if (!(_arrayValue is null))
-                    {
-                        return index >= 0 && index < _arrayValue.Count ? _arrayValue[index] : LdValue.Null;
-                    }
-                    else if (_wrappedJTokenValue is JArray a)
-                    {
-                        return index >= 0 && index < a.Count ? FromSafeValue(a[index]) : LdValue.Null;
-                    }
-                    break;
-                case LdValueType.Object:
-                    if (!(_objectValue is null))
-                    {
-                        return index >= 0 && index < _objectValue.Count ? LdValue.Of(_objectValue.Keys.ElementAt(index)) : LdValue.Null;
-                    }
-                    else if (_wrappedJTokenValue is JObject o)
-                    {
-                        return index >= 0 && index < o.Count ? LdValue.Of(o.Properties().ElementAt(index).Name) : LdValue.Null;
-                    }
-                    break;
-            }
-            return LdValue.Null;
->>>>>>> 29c1ed0c
-        }
-
-        /// <summary>
-        /// Retrieves a object value by key. Never throws an exception.
-        /// </summary>
-        /// <param name="key">the key to retrieve</param>
-        /// <returns>the value for the key, if this is an object; <see cref="Null"/> if not found, or if this is not an object</returns>
-        public LdValue Get(string key)
-        {
-<<<<<<< HEAD
-            return _type == LdValueType.Object && _objectValue.TryGetValue(key, out var value)
-                ? value
-                : LdValue.Null;
-=======
-            if (_type == LdValueType.Object)
-            {
-                if (!(_objectValue is null))
-                {
-                    return _objectValue.TryGetValue(key, out var value) ? value : LdValue.Null;
-                }
-                else if (_wrappedJTokenValue is JObject o)
-                {
-                    return o.TryGetValue(key, out var value) ? FromSafeValue(value) : LdValue.Null;
-                }
-            }
-            return LdValue.Null;
->>>>>>> 29c1ed0c
-        }
-
-        /// <summary>
-        /// Converts the value to a read-only list of elements of some type.
-        /// </summary>
-        /// <remarks>
-        /// <para>
-        /// The first parameter is one of the type converters from <see cref="Convert"/>, or your own
-        /// implementation of <see cref="Converter{T}"/> for some type.
-        /// </para>
-        /// <para>
-        /// If the value is not a JSON array at all, an empty list is returned. This method will
-        /// never throw an exception.
-        /// </para>
-        /// <para>
-        /// This is an efficient method because it does not copy values to a new list, but returns
-        /// a read-only view into the existing array.
-        /// </para>
-        /// </remarks>
-        /// <typeparam name="T">the element type</typeparam>
-        /// <returns>an array of elements of the specified type</returns>
-        public IReadOnlyList<T> AsList<T>(Converter<T> desiredType)
-        {
-            if (_type == LdValueType.Array)
-            {
-                return new LdValueListConverter<LdValue, T>(_arrayValue, desiredType.ToType);
-            }
-            return new LdValueListConverter<T, T>(null, null);
-        }
-
-        /// <summary>
-        /// Converts the value to a read-only dictionary.
-        /// </summary>
-        /// <remarks>
-        /// <para>
-        /// The first parameter is one of the type converters from <see cref="Convert"/>, or your own
-        /// implementation of <see cref="Converter{T}"/> for some type.
-        /// </para>
-        /// <para>
-        /// This is an efficient method because it does not copy values to a new dictionary, but returns
-        /// a read-only view into the existing object.
-        /// </para>
-        /// </remarks>
-        /// <returns>a read-only dictionary</returns>
-        public IReadOnlyDictionary<string, T> AsDictionary<T>(Converter<T> desiredType)
-        {
-            if (_type == LdValueType.Object)
-            {
-                return new LdValueDictionaryConverter<LdValue, T>(_objectValue, desiredType.ToType);
-            }
-            return new LdValueDictionaryConverter<T, T>(null, null);
-        }
-        
-        /// <summary>
-        /// Converts the value to its JSON encoding.
-        /// </summary>
-        /// <remarks>
-        /// For instance, <c>LdValue.Of(1).ToJsonString()</c> returns <c>"1"</c>;
-        /// <c>LdValue.Of("x").ToJsonString()</c> returns <c>"\"x\""</c>; and
-        /// <c>LdValue.Null.ToJsonString()</c> returns <c>"null"</c>.
-        /// </remarks>
-        /// <returns>the JSON encoding of the value</returns>
-        /// <see cref="Parse(string)"/>
-        public string ToJsonString()
-        {
-            return IsNull ? "null" : JsonConvert.SerializeObject(this, _serializerSettings);
-        }
-
-        /// <summary>
-        /// Performs a deep-equality comparison.
-        /// </summary>
-        public override bool Equals(object o) => (o is LdValue v) && Equals(v);
-
-        /// <summary>
-        /// Performs a deep-equality comparison.
-        /// </summary>
-        public bool Equals(LdValue o)
-        {
-            if (Type != o.Type)
-            {
-                return false;
-            }
-            switch (Type)
-            {
-                case LdValueType.Null:
-                    return true;
-                case LdValueType.Bool:
-                    return AsBool == o.AsBool;
-                case LdValueType.Number:
-                    return AsDouble == o.AsDouble; // don't worry about ints because you can't lose precision going from int to double
-                case LdValueType.String:
-                    return AsString.Equals(o.AsString);
-                case LdValueType.Array:
-                    return AsList(Convert.Json).SequenceEqual(o.AsList(Convert.Json));
-                case LdValueType.Object:
-                    var d0 = AsDictionary(Convert.Json);
-                    var d1 = AsDictionary(Convert.Json);
-                    return d0.Count == d1.Count && d0.All(kv => kv.Value.Equals(d1[kv.Key]));
-                default:
-                    return false;
-            }
-        }
-
-        /// <inheritdoc/>
-        public override int GetHashCode()
-        {
-            switch (Type)
-            {
-                case LdValueType.Null:
-                    return 0;
-                case LdValueType.Bool:
-                    return AsBool.GetHashCode();
-                case LdValueType.Number:
-                    return AsFloat.GetHashCode();
-                case LdValueType.String:
-                    return AsString.GetHashCode();
-                case LdValueType.Array:
-                    int ah = 0;
-                    foreach (var item in AsList(Convert.Json))
-                    {
-                        ah = ah * 23 + item.GetHashCode();
-                    }
-                    return ah;
-                case LdValueType.Object:
-                    int oh = 0;
-                    foreach (var kv in AsDictionary(Convert.Json))
-                    {
-                        oh = (oh * 23 + kv.Key.GetHashCode()) * 23 + kv.Value.GetHashCode();
-                    }
-                    return oh;
-                default:
-                    return 0;
-            }
-        }
-
-        /// <summary>
-        /// Converts the value to its JSON encoding (same as <see cref="ToJsonString"/>).
-        /// </summary>
-        /// <returns>the JSON encoding of the value</returns>
-        public override string ToString()
-        {
-            return ToJsonString();
-        }
-
-        #endregion
-
-        #region Inner types
-
-        /// <summary>
-        /// An object returned by <see cref="LdValue.BuildArray"/> for building an array of values.
-        /// </summary>
-        public sealed class ArrayBuilder
-        {
-            private ImmutableList<LdValue>.Builder _builder = ImmutableList.CreateBuilder<LdValue>();
-
-            internal ArrayBuilder() { }
-
-            /// <summary>
-            /// Adds a value to the array being built.
-            /// </summary>
-            /// <param name="value">the value to add</param>
-            /// <returns>the same builder</returns>
-            public ArrayBuilder Add(LdValue value)
-            {
-                _builder.Add(value);
-                return this;
-            }
-
-            /// <summary>
-            /// Adds a value to the array being built.
-            /// </summary>
-            /// <param name="value">the value to add</param>
-            /// <returns>the same builder</returns>
-            public ArrayBuilder Add(bool value)
-            {
-                _builder.Add(LdValue.Of(value));
-                return this;
-            }
-
-            /// <summary>
-            /// Adds a value to the array being built.
-            /// </summary>
-            /// <param name="value">the value to add</param>
-            /// <returns>the same builder</returns>
-            public ArrayBuilder Add(long value)
-            {
-                _builder.Add(LdValue.Of(value));
-                return this;
-            }
-
-            /// <summary>
-            /// Adds a value to the array being built.
-            /// </summary>
-            /// <param name="value">the value to add</param>
-            /// <returns>the same builder</returns>
-            public ArrayBuilder Add(double value)
-            {
-                _builder.Add(LdValue.Of(value));
-                return this;
-            }
-
-            /// <summary>
-            /// Adds a value to the array being built.
-            /// </summary>
-            /// <param name="value">the value to add</param>
-            /// <returns>the same builder</returns>
-            public ArrayBuilder Add(string value)
-            {
-                _builder.Add(LdValue.Of(value));
-                return this;
-            }
-
-            /// <summary>
-            /// Returns an array value containing the items provided so far.
-            /// </summary>
-            /// <returns>an immutable array <see cref="LdValue"/></returns>
-            public LdValue Build()
-            {
-<<<<<<< HEAD
-                return new LdValue(_builder.ToImmutableList());
-=======
-                return new LdValue(_builder.ToImmutable());
->>>>>>> 29c1ed0c
-            }
-        }
-
-        /// <summary>
-        /// An object returned by <see cref="LdValue.BuildObject"/> for building an object from keys and values.
-        /// </summary>
-        public sealed class ObjectBuilder
-        {
-            private ImmutableDictionary<string, LdValue>.Builder _builder = ImmutableDictionary.CreateBuilder<string, LdValue>();
-
-            internal ObjectBuilder() { }
-
-            /// <summary>
-            /// Adds a key-value pair to the object being built.
-            /// </summary>
-            /// <param name="key">the key to add</param>
-            /// <param name="value">the value to add</param>
-            /// <returns>the same builder</returns>
-            public ObjectBuilder Add(string key, LdValue value)
-            {
-                _builder.Add(key, value);
-                return this;
-            }
-
-            /// <summary>
-            /// Adds a key-value pair to the object being built.
-            /// </summary>
-            /// <param name="key">the key to add</param>
-            /// <param name="value">the value to add</param>
-            /// <returns>the same builder</returns>
-            public ObjectBuilder Add(string key, bool value)
-            {
-                _builder.Add(key, LdValue.Of(value));
-                return this;
-            }
-
-            /// <summary>
-            /// Adds a key-value pair to the object being built.
-            /// </summary>
-            /// <param name="key">the key to add</param>
-            /// <param name="value">the value to add</param>
-            /// <returns>the same builder</returns>
-            public ObjectBuilder Add(string key, long value)
-            {
-                _builder.Add(key, LdValue.Of(value));
-                return this;
-            }
-
-            /// <summary>
-            /// Adds a key-value pair to the object being built.
-            /// </summary>
-            /// <param name="key">the key to add</param>
-            /// <param name="value">the value to add</param>
-            /// <returns>the same builder</returns>
-            public ObjectBuilder Add(string key, double value)
-            {
-                _builder.Add(key, LdValue.Of(value));
-                return this;
-            }
-
-            /// <summary>
-            /// Adds a key-value pair to the object being built.
-            /// </summary>
-            /// <param name="key">the key to add</param>
-            /// <param name="value">the value to add</param>
-            /// <returns>the same builder</returns>
-            public ObjectBuilder Add(string key, string value)
-            {
-                _builder.Add(key, LdValue.Of(value));
-                return this;
-            }
-
-            /// <summary>
-            /// Returns an object value containing the keys and values provided so far.
-            /// </summary>
-            /// <returns>an immutable object <see cref="LdValue"/></returns>
-            public LdValue Build()
-            {
-<<<<<<< HEAD
-                return new LdValue(_builder.ToImmutableDictionary());
-=======
-                return new LdValue(_builder.ToImmutable());
->>>>>>> 29c1ed0c
-            }
-        }
-
-        /// <summary>
-        /// Defines a conversion between <see cref="LdValue"/> and some other type.
-        /// </summary>
-        /// <remarks>
-        /// <para>
-        /// Besides converting individual values, <see cref="Converter{T}"/> provides factory methods
-        /// like <see cref="ArrayOf"/> which transform a collection of the specified type to the
-        /// corresponding <see cref="LdValue"/> complex type.
-        /// </para>
-        /// <para>
-        /// There are type-specific instances of this class for commonly used types in
-        /// <see cref="LdValue.Convert"/>, but you can also implement your own.
-        /// </para>
-        /// </remarks>
-        /// <typeparam name="T">the type to convert from/to</typeparam>
-        public abstract class Converter<T>
-        {
-            /// <summary>
-            /// Converts a value of the specified type to an <see cref="LdValue"/>.
-            /// </summary>
-            /// <remarks>
-            /// This method should never throw an exception; if for some reason the value is invalid,
-            /// it should return <see cref="LdValue.Null"/>.
-            /// </remarks>
-            /// <param name="valueOfType">a value of this type</param>
-            /// <returns>an <see cref="LdValue"/></returns>
-            abstract public LdValue FromType(T valueOfType);
-
-            /// <summary>
-            /// Converts an <see cref="LdValue"/> to a value of the specified type.
-            /// </summary>
-            /// <remarks>
-            /// This method should never throw an exception; if the conversion cannot be done, it
-            /// should return <c>default(T)</c>.
-            /// </remarks>
-            /// <param name="jsonValue">an <see cref="LdValue"/></param>
-            /// <returns>a value of this type</returns>
-            abstract public T ToType(LdValue jsonValue);
-
-            /// <summary>
-            /// Initializes an <see cref="LdValue"/> as an array, from a sequence of this type.
-            /// </summary>
-            /// <remarks>
-            /// Values are copied, so subsequent changes to the source values do not affect the array.
-            /// </remarks>
-            /// <example>
-            /// <code>
-            ///     var listOfInts = new List&lt;int&gt; { 1, 2, 3 };
-            ///     var arrayValue = LdValue.Convert.Int.ArrayFrom(arrayOfInts);
-            /// </code>
-            /// </example>
-            /// <param name="values">a sequence of elements of the specified type</param>
-            /// <returns>a struct representing a JSON array, or <see cref="LdValue.Null"/> if the
-            /// parameter was null</returns>
-            public LdValue ArrayFrom(IEnumerable<T> values)
-            {
-                if (values is null)
-                {
-                    return Null;
-                }
-                return new LdValue(ImmutableList.CreateRange<LdValue>(values.Select(FromType)));
-            }
-
-            /// <summary>
-            /// Initializes an <see cref="LdValue"/> as an array, from a sequence of this type.
-            /// </summary>
-            /// <remarks>
-            /// Values are copied, so subsequent changes to the source values do not affect the array.
-            /// </remarks>
-            /// <example>
-            /// <code>
-            ///     var arrayValue = LdValue.Convert.Int.ArrayOf(1, 2, 3);
-            /// </code>
-            /// </example>
-            /// <param name="values">any number of elements of the specified type</param>
-            /// <returns>a struct representing a JSON array</returns>
-            public LdValue ArrayOf(params T[] values)
-            {
-                return ArrayFrom(values);
-            }
-
-            /// <summary>
-            /// Initializes an <see cref="LdValue"/> as a JSON object, from a dictionary containing
-            /// values of this type.
-            /// </summary>
-            /// <remarks>
-            /// Values are copied, so subsequent changes to the source values do not affect the array.
-            /// </remarks>
-            /// <example>
-            /// <code>
-            ///     var dictionaryOfInts = new Dictionary&lt;string, int&gt; { { "a", 1 }, { "b", 2 } };
-            ///     var objectValue = LdValue.Convert.Int.ObjectFrom(dictionaryOfInts);
-            /// </code>
-            /// </example>
-            /// <param name="dictionary">a dictionary with string keys and values of the specified type</param>
-            /// <returns>a struct representing a JSON object, or <see cref="LdValue.Null"/> if the
-            /// parameter was null</returns>
-            public LdValue ObjectFrom(IReadOnlyDictionary<string, T> dictionary)
-            {
-                if (dictionary is null)
-                {
-                    return Null;
-                }
-                var d = ImmutableDictionary.CreateRange<string, LdValue>(dictionary.Select(kv =>
-                    new KeyValuePair<string, LdValue>(kv.Key, FromType(kv.Value))));
-                return new LdValue(d);
-            }
-        }
-
-        /// <summary>
-        /// Predefined instances of <see cref="Converter{T}"/> for commonly used types.
-        /// </summary>
-        /// <remarks>
-        /// These are mostly useful for methods that convert <see cref="LdValue"/> to or from a
-        /// collection of some type, such as <see cref="Converter{T}.ArrayOf(T[])"/> and
-        /// <see cref="LdValue.AsList{T}(Converter{T})"/>.
-        /// </remarks>
-        public static class Convert
-        {
-            /// <summary>
-            /// A <see cref="Converter{T}"/> for the <see langword="bool"/> type.
-            /// </summary>
-            /// <remarks>
-            /// Its behavior is consistent with <see cref="LdValue.Of(bool)"/> and
-            /// <see cref="LdValue.AsBool"/>.
-            /// </remarks>
-            public static readonly Converter<bool> Bool = new ConverterImpl<bool>(
-                v => LdValue.Of(v),
-                j => j.AsBool
-            );
-
-            /// <summary>
-            /// A <see cref="Converter{T}"/> for the <see langword="int"/> type.
-            /// </summary>
-            /// <remarks>
-            /// Its behavior is consistent with <see cref="LdValue.Of(int)"/> and
-            /// <see cref="LdValue.AsInt"/>.
-            /// </remarks>
-            public static readonly Converter<int> Int = new ConverterImpl<int>(
-                v => LdValue.Of(v),
-                j => j.AsInt
-            );
-
-            /// <summary>
-            /// A <see cref="Converter{T}"/> for the <see langword="long"/> type.
-            /// </summary>
-            /// <remarks>
-            /// <para>
-            /// Its behavior is consistent with <see cref="LdValue.Of(long)"/> and
-            /// <see cref="LdValue.AsLong"/>.
-            /// </para>
-            /// <para>
-            /// Note that the LaunchDarkly service, and most of the SDKs, represent numeric values internally
-            /// in 64-bit floating-point, which has slightly less precision than a signed 64-bit
-            /// <see langword="long"/>; therefore, the full range of <see langword="long"/> values cannot be
-            /// accurately represented. If you need to set a user attribute to a numeric value with more
-            /// significant digits than will fit in a <see cref="double"/>, it is best to encode it as a string.
-            /// </para>
-            /// </remarks>
-            public static readonly Converter<long> Long = new ConverterImpl<long>(
-                v => LdValue.Of(v),
-                j => j.AsLong
-            );
-
-            /// <summary>
-            /// A <see cref="Converter{T}"/> for the <see langword="float"/> type.
-            /// </summary>
-            /// <remarks>
-            /// Its behavior is consistent with <see cref="LdValue.Of(float)"/> and
-            /// <see cref="LdValue.AsFloat"/>.
-            /// </remarks>
-            public static readonly Converter<float> Float = new ConverterImpl<float>(
-                v => LdValue.Of(v),
-                j => j.AsFloat
-            );
-
-            /// <summary>
-            /// A <see cref="Converter{T}"/> for the <see langword="double"/> type.
-            /// </summary>
-            /// <remarks>
-            /// Its behavior is consistent with <see cref="LdValue.Of(double)"/> and
-            /// <see cref="LdValue.AsDouble"/>.
-            /// </remarks>
-            public static readonly Converter<double> Double = new ConverterImpl<double>(
-                v => LdValue.Of(v),
-                j => j.AsDouble
-            );
-
-            /// <summary>
-            /// A <see cref="Converter{T}"/> for the <see cref="string"/> type.
-            /// </summary>
-            /// <remarks>
-            /// Its behavior is consistent with <see cref="LdValue.Of(string)"/> and
-            /// <see cref="LdValue.AsString"/>.
-            /// </remarks>
-            public static readonly Converter<string> String = new ConverterImpl<string>(
-                v => LdValue.Of(v),
-                j => j.AsString
-            );
-
-            /// <summary>
-            /// A <see cref="Converter{T}"/> that indicates the value is an <see cref="LdValue"/>
-            /// and does not need to be converted.
-            /// </summary>
-            public static readonly Converter<LdValue> Json = new ConverterImpl<LdValue>(
-                v => v,
-                j => j
-            );
-        }
-
-        private sealed class ConverterImpl<T> : Converter<T>
-        {
-            private readonly Func<T, LdValue> _fromTypeFn;
-            private readonly Func<LdValue, T> _toTypeFn;
-
-            internal ConverterImpl(Func<T, LdValue> fromTypeFn,
-                Func<LdValue, T> toTypeFn)
-            {
-                _fromTypeFn = fromTypeFn;
-                _toTypeFn = toTypeFn;
-            }
-
-            public override LdValue FromType(T valueOfType) => _fromTypeFn(valueOfType);
-            public override T ToType(LdValue jsonValue) => _toTypeFn(jsonValue);
-        }
-
-        #endregion
-    }
-}
+﻿using System;
+using System.Collections.Generic;
+using System.Collections.Immutable;
+using System.Linq;
+using LaunchDarkly.Common;
+using Newtonsoft.Json;
+
+namespace LaunchDarkly.Client
+{
+    // Note, internal classes used here are in LdValueHelpers.cs
+
+    /// <summary>
+    /// Describes the type of a JSON value.
+    /// </summary>
+    public enum LdValueType
+    {
+        /// <summary>
+        /// The value is null.
+        /// </summary>
+        Null,
+        /// <summary>
+        /// The value is a boolean.
+        /// </summary>
+        Bool,
+        /// <summary>
+        /// The value is numeric. JSON does not have separate types for int and float,
+        /// but you can convert to either.
+        /// </summary>
+        Number,
+        /// <summary>
+        /// The value is a string.
+        /// </summary>
+        String,
+        /// <summary>
+        /// The value is an array.
+        /// </summary>
+        Array,
+        /// <summary>
+        /// The value is an object (a.k.a. hash or dictionary).
+        /// </summary>
+        Object
+    }
+
+    /// <summary>
+    /// An immutable instance of any data type that is allowed in JSON.
+    /// </summary>
+    /// <remarks>
+    /// <para>
+    /// This is used as the return type of the client's JsonVariation method, and also as
+    /// the type of custom attributes in <see cref="User"/> and <see cref="IUserBuilder"/>.
+    /// </para>
+    /// <para>
+    /// Note that this is a <see langword="struct"/>, not a class, so it is always passed by value
+    /// and is not nullable; JSON nulls are represented by the constant <see cref="Null"/> and can
+    /// be detected with <see cref="IsNull"/>. Whenever possible, <see cref="LdValue"/>
+    /// stores primitive types within the struct rather than allocating an object on the heap.
+    /// </para>
+    /// <para>
+    /// There are several ways to create an <see cref="LdValue"/>. For primitive types,
+    /// use the various overloads of "Of" such as <see cref="Of(bool)"/>; these are very efficient
+    /// since they do not allocate any objects on the heap. For arrays and objects (dictionaries),
+    /// use <see cref="ArrayFrom(IEnumerable{LdValue})"/>, <see cref="ArrayOf(LdValue[])"/>,
+    /// <see cref="ObjectFrom(IReadOnlyDictionary{string, LdValue})"/>, or the corresponding
+    /// methods in the type-specific <see cref="Convert"/> instances.
+    /// </para>
+    /// <para>
+    /// To convert to other types, there are the "As" properties such as 
+    /// use the various overloads of "Of" such as <see cref="Of(bool)"/>; these are very efficient
+    /// since they do not allocate any objects on the heap. For arrays and objects (dictionaries),
+    /// use <see cref="AsList{T}(LdValue.Converter{T})"/> or <see cref="AsDictionary{T}(LdValue.Converter{T})"/>.
+    /// </para>
+    /// </remarks>
+    [JsonConverter(typeof(LdValueSerializer))]
+    public struct LdValue : IEquatable<LdValue>
+    {
+        #region Private fields
+
+        private static readonly LdValue _nullInstance = new LdValue(LdValueType.Null, false, 0, null);
+        private static readonly JsonSerializerSettings _serializerSettings = new JsonSerializerSettings
+        {
+            DateParseHandling = DateParseHandling.None,
+            Formatting = Formatting.None
+        };
+
+        private readonly LdValueType _type;
+        private readonly bool _boolValue;
+        private readonly double _doubleValue; // all numbers are stored as double
+        private readonly string _stringValue;
+        private readonly ImmutableList<LdValue> _arrayValue;
+        private readonly ImmutableDictionary<string, LdValue> _objectValue;
+
+        #endregion
+
+        #region Public static properties
+
+        /// <summary>
+        /// Convenience property for an <see cref="LdValue"/> that wraps a <see langword="null"/> value.
+        /// </summary>
+        public static LdValue Null => _nullInstance;
+
+        #endregion
+
+        #region Internal/private constructors, factory, and properties
+
+        // Constructor from a primitive type
+        private LdValue(LdValueType type, bool boolValue, double doubleValue, string stringValue)
+        {
+            _type = type;
+            _boolValue = boolValue;
+            _doubleValue = doubleValue;
+            _stringValue = stringValue;
+            _arrayValue = null;
+            _objectValue = null;
+        }
+
+        // Constructor from a read-only list
+        private LdValue(ImmutableList<LdValue> list)
+        {
+            _type = LdValueType.Array;
+            _arrayValue = list;
+            _boolValue = false;
+            _doubleValue = 0;
+            _stringValue = null;
+            _objectValue = null;
+        }
+
+        // Constructor from a read-only dictionary
+        private LdValue(ImmutableDictionary<string, LdValue> dict)
+        {
+            _type = LdValueType.Object;
+            _objectValue = dict;
+            _boolValue = false;
+            _doubleValue = 0;
+            _stringValue = null;
+            _arrayValue = null;
+        }
+
+        internal ImmutableList<LdValue> List => _arrayValue;
+
+        internal ImmutableDictionary<string, LdValue> Dictionary => _objectValue;
+
+        #endregion
+
+        #region Public factory methods
+
+        /// <summary>
+        /// Initializes an <see cref="LdValue"/> from a boolean value.
+        /// </summary>
+        /// <param name="value">the initial value</param>
+        /// <returns>a struct that wraps the value</returns>
+        public static LdValue Of(bool value) =>
+            new LdValue(LdValueType.Bool, value, 0, null);
+
+        /// <summary>
+        /// Initializes an <see cref="LdValue"/> from an <see langword="int"/> value.
+        /// </summary>
+        /// <param name="value">the initial value</param>
+        /// <returns>a struct that wraps the value</returns>
+        public static LdValue Of(int value) =>
+            new LdValue(LdValueType.Number, false, value, null);
+
+        /// <summary>
+        /// Initializes an <see cref="LdValue"/> from a <see langword="long"/> value.
+        /// </summary>
+        /// <remarks>
+        /// Note that the LaunchDarkly service, and most of the SDKs, represent numeric values internally
+        /// in 64-bit floating-point, which has slightly less precision than a signed 64-bit
+        /// <see langword="long"/>; therefore, the full range of <see langword="long"/> values cannot be
+        /// accurately represented. If you need to set a user attribute to a numeric value with more
+        /// significant digits than will fit in a <see cref="double"/>, it is best to encode it as a string.
+        /// </remarks>
+        /// <param name="value">the initial value</param>
+        /// <returns>a struct that wraps the value</returns>
+        public static LdValue Of(long value) =>
+            new LdValue(LdValueType.Number, false, value, null);
+
+        /// <summary>
+        /// Initializes an <see cref="LdValue"/> from a <see langword="float"/> value.
+        /// </summary>
+        /// <param name="value">the initial value</param>
+        /// <returns>a struct that wraps the value</returns>
+        public static LdValue Of(float value) =>
+            new LdValue(LdValueType.Number, false, value, null);
+
+        /// <summary>
+        /// Initializes an <see cref="LdValue"/> from a <see langword="double"/> value.
+        /// </summary>
+        /// <param name="value">the initial value</param>
+        /// <returns>a struct that wraps the value</returns>
+        public static LdValue Of(double value) =>
+            new LdValue(LdValueType.Number, false, value, null);
+
+        /// <summary>
+        /// Initializes an <see cref="LdValue"/> from a string value.
+        /// </summary>
+        /// <remarks>
+        /// A null string reference will be stored as <see cref="Null"/> rather than as a string.
+        /// </remarks>
+        /// <param name="value">the initial value</param>
+        /// <returns>a struct that wraps the value</returns>
+        public static LdValue Of(string value) =>
+            value is null ? Null : new LdValue(LdValueType.String, false, 0, value);
+
+        /// <summary>
+        /// Initializes an <see cref="LdValue"/> as an array, from a sequence of JSON values.
+        /// </summary>
+        /// <remarks>
+        /// To create an array from values of some other type, use <see cref="Converter{T}.ArrayFrom(IEnumerable{T})"/>
+        /// </remarks>
+        /// <example>
+        /// <code>
+        ///     var listOfValues = new List&lt;LdValue&gt; { LdValue.Of(1), LdValue.Of("x") };
+        ///     var arrayValue = LdValue.ArrayFrom(listOfValues);
+        /// </code>
+        /// </example>
+        /// <param name="values">a sequence of values</param>
+        /// <returns>a struct representing a JSON array, or <see cref="Null"/> if the parameter was null</returns>
+        public static LdValue ArrayFrom(IEnumerable<LdValue> values) =>
+            Convert.Json.ArrayFrom(values);
+
+        /// <summary>
+        /// Initializes an <see cref="LdValue"/> as an array, from a sequence of JSON values.
+        /// </summary>
+        /// <remarks>
+        /// To create an array from values of some other type, use <see cref="Converter{T}.ArrayOf(T[])"/>
+        /// </remarks>
+        /// <example>
+        /// <code>
+        ///     var arrayValue = LdValue.ArrayFrom(LdValue.Of("a"), LdValue.Of("b"));
+        /// </code>
+        /// </example>
+        /// <param name="values">any number of values</param>
+        /// <returns>a struct representing a JSON array</returns>
+        public static LdValue ArrayOf(params LdValue[] values) =>
+            Convert.Json.ArrayOf(values);
+
+        /// <summary>
+        /// Starts building an array value.
+        /// </summary>
+        /// <returns>an <see cref="ArrayBuilder"/></returns>
+        public static ArrayBuilder BuildArray()
+        {
+            return new ArrayBuilder();
+        }
+
+        /// <summary>
+        /// Initializes an <see cref="LdValue"/> as a JSON object, from a dictionary.
+        /// </summary>
+        /// <remarks>
+        /// To use a dictionary with values of some other type, use <see cref="Converter{T}.ObjectFrom"/>.
+        /// </remarks>
+        /// <param name="dictionary">a dictionary with string keys and values of the specified type</param>
+        /// <returns>a struct representing a JSON object, or <see cref="Null"/> if the parameter was null</returns>
+        public static LdValue ObjectFrom(IReadOnlyDictionary<string, LdValue> dictionary) =>
+            Convert.Json.ObjectFrom(dictionary);
+
+        /// <summary>
+        /// Starts building an object value.
+        /// </summary>
+        /// <returns>an <see cref="ObjectBuilder"/></returns>
+        public static ObjectBuilder BuildObject()
+        {
+            return new ObjectBuilder();
+        }
+
+        /// <summary>
+        /// Parses a value from a JSON-encoded string.
+        /// </summary>
+        /// <example>
+        /// <code>
+        ///     var myValue = LdValue.Parse("[1,2]");
+        ///     Assert.Equal(LdValue.BuildArray().Add(1).Add(2).Build(), myValue); // true
+        /// </code>
+        /// </example>
+        /// <param name="jsonString">a JSON string</param>
+        /// <returns>the equivalent <see cref="LdValue"/></returns>
+        /// <exception cref="ArgumentException">if the string could not be parsed as JSON</exception>
+        /// <see cref="ToJsonString"/>
+        public static LdValue Parse(string jsonString)
+        {
+            try
+            {
+                return JsonConvert.DeserializeObject<LdValue>(jsonString, _serializerSettings);
+            }
+            catch (JsonException e)
+            {
+                throw new ArgumentException(e.Message);
+            }
+        }
+
+        #endregion
+
+        #region Public properties
+
+        /// <summary>
+        /// The type of the JSON value.
+        /// </summary>
+        public LdValueType Type => _type;
+
+        /// <summary>
+        /// True if the wrapped value is <see langword="null"/>.
+        /// </summary>
+        public bool IsNull => Type == LdValueType.Null;
+
+        /// <summary>
+        /// True if the wrapped value is numeric.
+        /// </summary>
+        public bool IsNumber => Type == LdValueType.Number;
+
+        /// <summary>
+        /// True if the wrapped value is an integer.
+        /// </summary>
+        /// <remarks>
+        /// JSON does not have separate types for integer and floating-point values; they are both just
+        /// numbers. <see cref="IsInt"/> returns true if and only if the actual numeric value has no
+        /// fractional component, so <c>LdValue(2).IsInt</c> and <c>LdValue(2.0f).IsInt</c>
+        /// are both true.
+        /// </remarks>
+        public bool IsInt => IsNumber && (AsFloat == (float)AsInt);
+
+        /// <summary>
+        /// True if the wrapped value is a string.
+        /// </summary>
+        public bool IsString => Type == LdValueType.String;
+
+        /// <summary>
+        /// Gets the boolean value if this is a boolean.
+        /// </summary>
+        /// <remarks>
+        /// <para>
+        /// If the value is <see langword="null"/> or is not a boolean, this returns <see langword="false"/>.
+        /// It will never throw an exception.
+        /// </para>
+        /// <para>
+        /// This is equivalent to calling <see cref="Converter{T}.ToType(LdValue)"/> on
+        /// <see cref="LdValue.Convert.Bool"/>.
+        /// </para>
+        /// </remarks>
+        public bool AsBool => Type == LdValueType.Bool && _boolValue;
+
+        /// <summary>
+        /// Gets the string value if this is a string.
+        /// </summary>
+        /// <remarks>
+        /// <para>
+        /// If the value is <see langword="null"/> or is not a string, this returns <see langword="null"/>.
+        /// It will never throw an exception. To get a JSON representation of the value as a string, use
+        /// <see cref="ToJsonString"/> instead.
+        /// </para>
+        /// <para>
+        /// This is equivalent to calling <see cref="Converter{T}.ToType(LdValue)"/> on
+        /// <see cref="LdValue.Convert.String"/>.
+        /// </para>
+        /// </remarks>
+        public string AsString => Type == LdValueType.String ? _stringValue : null;
+
+        /// <summary>
+        /// Gets the value as an <see langword="int"/> if it is numeric.
+        /// </summary>
+        /// <remarks>
+        /// <para>
+        /// If the value is <see langword="null"/> or is not numeric, this returns zero. It will
+        /// never throw an exception.
+        /// </para>
+        /// <para>
+        /// If the value is a number but not an integer, it will be rounded to the nearest integer.
+        /// This is consistent with the behavior of <c>IntVariation</c> in .NET SDK 5.x, and rounding in
+        /// <see cref="Newtonsoft.Json"/>, but it is different from C# casting behavior and the behavior
+        /// of other LaunchDarkly SDKs, which round toward zero. This will be changed in a future version
+        /// to always round toward zero. If in doubt, call <see cref="AsFloat"/> or <see cref="AsDouble"/>
+        /// and do the rounding yourself.
+        /// </para>
+        /// <para>
+        /// This is equivalent to calling <see cref="Converter{T}.ToType(LdValue)"/> on
+        /// <see cref="LdValue.Convert.Int"/>.
+        /// </para>
+        /// </remarks>
+        public int AsInt => (int)Math.Round(AsDouble, MidpointRounding.ToEven);
+
+        /// <summary>
+        /// Gets the value as an <see langword="long"/> if it is numeric.
+        /// </summary>
+        /// <remarks>
+        /// <para>
+        /// If the value is <see langword="null"/> or is not numeric, this returns zero. It will
+        /// never throw an exception.
+        /// </para>
+        /// <para>
+        /// If the value is a number but not an integer, it will be rounded to the nearest integer.
+        /// This is consistent with the behavior of <c>IntVariation</c> in .NET SDK 5.x, and rounding in
+        /// <see cref="Newtonsoft.Json"/>, but it is different from C# casting behavior and the behavior
+        /// of other LaunchDarkly SDKs, which round toward zero. This will be changed in a future version
+        /// to always round toward zero. If in doubt, call <see cref="AsFloat"/> or <see cref="AsDouble"/>
+        /// and do the rounding yourself.
+        /// </para>
+        /// <para>
+        /// This is equivalent to calling <see cref="Converter{T}.ToType(LdValue)"/> on
+        /// <see cref="LdValue.Convert.Long"/>.
+        /// </para>
+        /// </remarks>
+        public long AsLong => (long)Math.Round(AsDouble, MidpointRounding.ToEven);
+
+        /// <summary>
+        /// Gets the value as an <see langword="float"/> if it is numeric.
+        /// </summary>
+        /// <remarks>
+        /// <para>
+        /// If the value is <see langword="null"/> or is not numeric, this returns zero. It will never
+        /// throw an exception.
+        /// </para>
+        /// <para>
+        /// This is equivalent to calling <see cref="Converter{T}.ToType(LdValue)"/> on
+        /// <see cref="LdValue.Convert.Float"/>.
+        /// </para>
+        /// </remarks>
+        public float AsFloat => (float)AsDouble;
+
+        /// <summary>
+        /// Gets the value as an <see langword="double"/> if it is numeric.
+        /// </summary>
+        /// <remarks>
+        /// <para>
+        /// If the value is <see langword="null"/> or is not numeric, this returns zero. It will never
+        /// throw an exception.
+        /// </para>
+        /// <para>
+        /// This is equivalent to calling <see cref="Converter{T}.ToType(LdValue)"/> on
+        /// <see cref="LdValue.Convert.Double"/>.
+        /// </para>
+        /// </remarks>
+        public double AsDouble => Type == LdValueType.Number ? _doubleValue : 0;
+
+        /// <summary>
+        /// The number of values if this is an array or object; otherwise zero.
+        /// </summary>
+        public int Count
+        {
+            get
+            {
+                switch (_type)
+                {
+                    case LdValueType.Array:
+                        return _arrayValue.Count;
+                    case LdValueType.Object:
+                        return _objectValue.Count;
+                    default:
+                        return 0;
+                }
+            }
+        }
+        
+        #endregion
+
+        #region Public methods
+
+        /// <summary>
+        /// Retrieves an array item or object key by index. Never throws an exception.
+        /// </summary>
+        /// <param name="index">the item index</param>
+        /// <returns>the item value if this is an array; the key if this is an object; otherwise <see cref="Null"/></returns>
+        public LdValue Get(int index)
+        {
+            switch (_type)
+            {
+                case LdValueType.Array:
+                    return index >= 0 && index < _arrayValue.Count ? _arrayValue[index] : LdValue.Null;
+                case LdValueType.Object:
+                    return index >= 0 && index < _objectValue.Count ? LdValue.Of(_objectValue.Keys.ElementAt(index)) : LdValue.Null;
+                default:
+                    return LdValue.Null;
+            }
+        }
+
+        /// <summary>
+        /// Retrieves a object value by key. Never throws an exception.
+        /// </summary>
+        /// <param name="key">the key to retrieve</param>
+        /// <returns>the value for the key, if this is an object; <see cref="Null"/> if not found, or if this is not an object</returns>
+        public LdValue Get(string key)
+        {
+            return _type == LdValueType.Object && _objectValue.TryGetValue(key, out var value)
+                ? value
+                : LdValue.Null;
+        }
+
+        /// <summary>
+        /// Converts the value to a read-only list of elements of some type.
+        /// </summary>
+        /// <remarks>
+        /// <para>
+        /// The first parameter is one of the type converters from <see cref="Convert"/>, or your own
+        /// implementation of <see cref="Converter{T}"/> for some type.
+        /// </para>
+        /// <para>
+        /// If the value is not a JSON array at all, an empty list is returned. This method will
+        /// never throw an exception.
+        /// </para>
+        /// <para>
+        /// This is an efficient method because it does not copy values to a new list, but returns
+        /// a read-only view into the existing array.
+        /// </para>
+        /// </remarks>
+        /// <typeparam name="T">the element type</typeparam>
+        /// <returns>an array of elements of the specified type</returns>
+        public IReadOnlyList<T> AsList<T>(Converter<T> desiredType)
+        {
+            if (_type == LdValueType.Array)
+            {
+                return new LdValueListConverter<LdValue, T>(_arrayValue, desiredType.ToType);
+            }
+            return new LdValueListConverter<T, T>(null, null);
+        }
+
+        /// <summary>
+        /// Converts the value to a read-only dictionary.
+        /// </summary>
+        /// <remarks>
+        /// <para>
+        /// The first parameter is one of the type converters from <see cref="Convert"/>, or your own
+        /// implementation of <see cref="Converter{T}"/> for some type.
+        /// </para>
+        /// <para>
+        /// This is an efficient method because it does not copy values to a new dictionary, but returns
+        /// a read-only view into the existing object.
+        /// </para>
+        /// </remarks>
+        /// <returns>a read-only dictionary</returns>
+        public IReadOnlyDictionary<string, T> AsDictionary<T>(Converter<T> desiredType)
+        {
+            if (_type == LdValueType.Object)
+            {
+                return new LdValueDictionaryConverter<LdValue, T>(_objectValue, desiredType.ToType);
+            }
+            return new LdValueDictionaryConverter<T, T>(null, null);
+        }
+        
+        /// <summary>
+        /// Converts the value to its JSON encoding.
+        /// </summary>
+        /// <remarks>
+        /// For instance, <c>LdValue.Of(1).ToJsonString()</c> returns <c>"1"</c>;
+        /// <c>LdValue.Of("x").ToJsonString()</c> returns <c>"\"x\""</c>; and
+        /// <c>LdValue.Null.ToJsonString()</c> returns <c>"null"</c>.
+        /// </remarks>
+        /// <returns>the JSON encoding of the value</returns>
+        /// <see cref="Parse(string)"/>
+        public string ToJsonString()
+        {
+            return IsNull ? "null" : JsonConvert.SerializeObject(this, _serializerSettings);
+        }
+
+        /// <summary>
+        /// Performs a deep-equality comparison.
+        /// </summary>
+        public override bool Equals(object o) => (o is LdValue v) && Equals(v);
+
+        /// <summary>
+        /// Performs a deep-equality comparison.
+        /// </summary>
+        public bool Equals(LdValue o)
+        {
+            if (Type != o.Type)
+            {
+                return false;
+            }
+            switch (Type)
+            {
+                case LdValueType.Null:
+                    return true;
+                case LdValueType.Bool:
+                    return AsBool == o.AsBool;
+                case LdValueType.Number:
+                    return AsDouble == o.AsDouble; // don't worry about ints because you can't lose precision going from int to double
+                case LdValueType.String:
+                    return AsString.Equals(o.AsString);
+                case LdValueType.Array:
+                    return AsList(Convert.Json).SequenceEqual(o.AsList(Convert.Json));
+                case LdValueType.Object:
+                    var d0 = AsDictionary(Convert.Json);
+                    var d1 = AsDictionary(Convert.Json);
+                    return d0.Count == d1.Count && d0.All(kv => kv.Value.Equals(d1[kv.Key]));
+                default:
+                    return false;
+            }
+        }
+
+        /// <inheritdoc/>
+        public override int GetHashCode()
+        {
+            switch (Type)
+            {
+                case LdValueType.Null:
+                    return 0;
+                case LdValueType.Bool:
+                    return AsBool.GetHashCode();
+                case LdValueType.Number:
+                    return AsFloat.GetHashCode();
+                case LdValueType.String:
+                    return AsString.GetHashCode();
+                case LdValueType.Array:
+                    int ah = 0;
+                    foreach (var item in AsList(Convert.Json))
+                    {
+                        ah = ah * 23 + item.GetHashCode();
+                    }
+                    return ah;
+                case LdValueType.Object:
+                    int oh = 0;
+                    foreach (var kv in AsDictionary(Convert.Json))
+                    {
+                        oh = (oh * 23 + kv.Key.GetHashCode()) * 23 + kv.Value.GetHashCode();
+                    }
+                    return oh;
+                default:
+                    return 0;
+            }
+        }
+
+        /// <summary>
+        /// Converts the value to its JSON encoding (same as <see cref="ToJsonString"/>).
+        /// </summary>
+        /// <returns>the JSON encoding of the value</returns>
+        public override string ToString()
+        {
+            return ToJsonString();
+        }
+
+        #endregion
+
+        #region Inner types
+
+        /// <summary>
+        /// An object returned by <see cref="LdValue.BuildArray"/> for building an array of values.
+        /// </summary>
+        public sealed class ArrayBuilder
+        {
+            private ImmutableList<LdValue>.Builder _builder = ImmutableList.CreateBuilder<LdValue>();
+
+            internal ArrayBuilder() { }
+
+            /// <summary>
+            /// Adds a value to the array being built.
+            /// </summary>
+            /// <param name="value">the value to add</param>
+            /// <returns>the same builder</returns>
+            public ArrayBuilder Add(LdValue value)
+            {
+                _builder.Add(value);
+                return this;
+            }
+
+            /// <summary>
+            /// Adds a value to the array being built.
+            /// </summary>
+            /// <param name="value">the value to add</param>
+            /// <returns>the same builder</returns>
+            public ArrayBuilder Add(bool value)
+            {
+                _builder.Add(LdValue.Of(value));
+                return this;
+            }
+
+            /// <summary>
+            /// Adds a value to the array being built.
+            /// </summary>
+            /// <param name="value">the value to add</param>
+            /// <returns>the same builder</returns>
+            public ArrayBuilder Add(long value)
+            {
+                _builder.Add(LdValue.Of(value));
+                return this;
+            }
+
+            /// <summary>
+            /// Adds a value to the array being built.
+            /// </summary>
+            /// <param name="value">the value to add</param>
+            /// <returns>the same builder</returns>
+            public ArrayBuilder Add(double value)
+            {
+                _builder.Add(LdValue.Of(value));
+                return this;
+            }
+
+            /// <summary>
+            /// Adds a value to the array being built.
+            /// </summary>
+            /// <param name="value">the value to add</param>
+            /// <returns>the same builder</returns>
+            public ArrayBuilder Add(string value)
+            {
+                _builder.Add(LdValue.Of(value));
+                return this;
+            }
+
+            /// <summary>
+            /// Returns an array value containing the items provided so far.
+            /// </summary>
+            /// <returns>an immutable array <see cref="LdValue"/></returns>
+            public LdValue Build()
+            {
+                return new LdValue(_builder.ToImmutable());
+            }
+        }
+
+        /// <summary>
+        /// An object returned by <see cref="LdValue.BuildObject"/> for building an object from keys and values.
+        /// </summary>
+        public sealed class ObjectBuilder
+        {
+            private ImmutableDictionary<string, LdValue>.Builder _builder = ImmutableDictionary.CreateBuilder<string, LdValue>();
+
+            internal ObjectBuilder() { }
+
+            /// <summary>
+            /// Adds a key-value pair to the object being built.
+            /// </summary>
+            /// <param name="key">the key to add</param>
+            /// <param name="value">the value to add</param>
+            /// <returns>the same builder</returns>
+            public ObjectBuilder Add(string key, LdValue value)
+            {
+                _builder.Add(key, value);
+                return this;
+            }
+
+            /// <summary>
+            /// Adds a key-value pair to the object being built.
+            /// </summary>
+            /// <param name="key">the key to add</param>
+            /// <param name="value">the value to add</param>
+            /// <returns>the same builder</returns>
+            public ObjectBuilder Add(string key, bool value)
+            {
+                _builder.Add(key, LdValue.Of(value));
+                return this;
+            }
+
+            /// <summary>
+            /// Adds a key-value pair to the object being built.
+            /// </summary>
+            /// <param name="key">the key to add</param>
+            /// <param name="value">the value to add</param>
+            /// <returns>the same builder</returns>
+            public ObjectBuilder Add(string key, long value)
+            {
+                _builder.Add(key, LdValue.Of(value));
+                return this;
+            }
+
+            /// <summary>
+            /// Adds a key-value pair to the object being built.
+            /// </summary>
+            /// <param name="key">the key to add</param>
+            /// <param name="value">the value to add</param>
+            /// <returns>the same builder</returns>
+            public ObjectBuilder Add(string key, double value)
+            {
+                _builder.Add(key, LdValue.Of(value));
+                return this;
+            }
+
+            /// <summary>
+            /// Adds a key-value pair to the object being built.
+            /// </summary>
+            /// <param name="key">the key to add</param>
+            /// <param name="value">the value to add</param>
+            /// <returns>the same builder</returns>
+            public ObjectBuilder Add(string key, string value)
+            {
+                _builder.Add(key, LdValue.Of(value));
+                return this;
+            }
+
+            /// <summary>
+            /// Returns an object value containing the keys and values provided so far.
+            /// </summary>
+            /// <returns>an immutable object <see cref="LdValue"/></returns>
+            public LdValue Build()
+            {
+                return new LdValue(_builder.ToImmutable());
+            }
+        }
+
+        /// <summary>
+        /// Defines a conversion between <see cref="LdValue"/> and some other type.
+        /// </summary>
+        /// <remarks>
+        /// <para>
+        /// Besides converting individual values, <see cref="Converter{T}"/> provides factory methods
+        /// like <see cref="ArrayOf"/> which transform a collection of the specified type to the
+        /// corresponding <see cref="LdValue"/> complex type.
+        /// </para>
+        /// <para>
+        /// There are type-specific instances of this class for commonly used types in
+        /// <see cref="LdValue.Convert"/>, but you can also implement your own.
+        /// </para>
+        /// </remarks>
+        /// <typeparam name="T">the type to convert from/to</typeparam>
+        public abstract class Converter<T>
+        {
+            /// <summary>
+            /// Converts a value of the specified type to an <see cref="LdValue"/>.
+            /// </summary>
+            /// <remarks>
+            /// This method should never throw an exception; if for some reason the value is invalid,
+            /// it should return <see cref="LdValue.Null"/>.
+            /// </remarks>
+            /// <param name="valueOfType">a value of this type</param>
+            /// <returns>an <see cref="LdValue"/></returns>
+            abstract public LdValue FromType(T valueOfType);
+
+            /// <summary>
+            /// Converts an <see cref="LdValue"/> to a value of the specified type.
+            /// </summary>
+            /// <remarks>
+            /// This method should never throw an exception; if the conversion cannot be done, it
+            /// should return <c>default(T)</c>.
+            /// </remarks>
+            /// <param name="jsonValue">an <see cref="LdValue"/></param>
+            /// <returns>a value of this type</returns>
+            abstract public T ToType(LdValue jsonValue);
+
+            /// <summary>
+            /// Initializes an <see cref="LdValue"/> as an array, from a sequence of this type.
+            /// </summary>
+            /// <remarks>
+            /// Values are copied, so subsequent changes to the source values do not affect the array.
+            /// </remarks>
+            /// <example>
+            /// <code>
+            ///     var listOfInts = new List&lt;int&gt; { 1, 2, 3 };
+            ///     var arrayValue = LdValue.Convert.Int.ArrayFrom(arrayOfInts);
+            /// </code>
+            /// </example>
+            /// <param name="values">a sequence of elements of the specified type</param>
+            /// <returns>a struct representing a JSON array, or <see cref="LdValue.Null"/> if the
+            /// parameter was null</returns>
+            public LdValue ArrayFrom(IEnumerable<T> values)
+            {
+                if (values is null)
+                {
+                    return Null;
+                }
+                return new LdValue(ImmutableList.CreateRange<LdValue>(values.Select(FromType)));
+            }
+
+            /// <summary>
+            /// Initializes an <see cref="LdValue"/> as an array, from a sequence of this type.
+            /// </summary>
+            /// <remarks>
+            /// Values are copied, so subsequent changes to the source values do not affect the array.
+            /// </remarks>
+            /// <example>
+            /// <code>
+            ///     var arrayValue = LdValue.Convert.Int.ArrayOf(1, 2, 3);
+            /// </code>
+            /// </example>
+            /// <param name="values">any number of elements of the specified type</param>
+            /// <returns>a struct representing a JSON array</returns>
+            public LdValue ArrayOf(params T[] values)
+            {
+                return ArrayFrom(values);
+            }
+
+            /// <summary>
+            /// Initializes an <see cref="LdValue"/> as a JSON object, from a dictionary containing
+            /// values of this type.
+            /// </summary>
+            /// <remarks>
+            /// Values are copied, so subsequent changes to the source values do not affect the array.
+            /// </remarks>
+            /// <example>
+            /// <code>
+            ///     var dictionaryOfInts = new Dictionary&lt;string, int&gt; { { "a", 1 }, { "b", 2 } };
+            ///     var objectValue = LdValue.Convert.Int.ObjectFrom(dictionaryOfInts);
+            /// </code>
+            /// </example>
+            /// <param name="dictionary">a dictionary with string keys and values of the specified type</param>
+            /// <returns>a struct representing a JSON object, or <see cref="LdValue.Null"/> if the
+            /// parameter was null</returns>
+            public LdValue ObjectFrom(IReadOnlyDictionary<string, T> dictionary)
+            {
+                if (dictionary is null)
+                {
+                    return Null;
+                }
+                var d = ImmutableDictionary.CreateRange<string, LdValue>(dictionary.Select(kv =>
+                    new KeyValuePair<string, LdValue>(kv.Key, FromType(kv.Value))));
+                return new LdValue(d);
+            }
+        }
+
+        /// <summary>
+        /// Predefined instances of <see cref="Converter{T}"/> for commonly used types.
+        /// </summary>
+        /// <remarks>
+        /// These are mostly useful for methods that convert <see cref="LdValue"/> to or from a
+        /// collection of some type, such as <see cref="Converter{T}.ArrayOf(T[])"/> and
+        /// <see cref="LdValue.AsList{T}(Converter{T})"/>.
+        /// </remarks>
+        public static class Convert
+        {
+            /// <summary>
+            /// A <see cref="Converter{T}"/> for the <see langword="bool"/> type.
+            /// </summary>
+            /// <remarks>
+            /// Its behavior is consistent with <see cref="LdValue.Of(bool)"/> and
+            /// <see cref="LdValue.AsBool"/>.
+            /// </remarks>
+            public static readonly Converter<bool> Bool = new ConverterImpl<bool>(
+                v => LdValue.Of(v),
+                j => j.AsBool
+            );
+
+            /// <summary>
+            /// A <see cref="Converter{T}"/> for the <see langword="int"/> type.
+            /// </summary>
+            /// <remarks>
+            /// Its behavior is consistent with <see cref="LdValue.Of(int)"/> and
+            /// <see cref="LdValue.AsInt"/>.
+            /// </remarks>
+            public static readonly Converter<int> Int = new ConverterImpl<int>(
+                v => LdValue.Of(v),
+                j => j.AsInt
+            );
+
+            /// <summary>
+            /// A <see cref="Converter{T}"/> for the <see langword="long"/> type.
+            /// </summary>
+            /// <remarks>
+            /// <para>
+            /// Its behavior is consistent with <see cref="LdValue.Of(long)"/> and
+            /// <see cref="LdValue.AsLong"/>.
+            /// </para>
+            /// <para>
+            /// Note that the LaunchDarkly service, and most of the SDKs, represent numeric values internally
+            /// in 64-bit floating-point, which has slightly less precision than a signed 64-bit
+            /// <see langword="long"/>; therefore, the full range of <see langword="long"/> values cannot be
+            /// accurately represented. If you need to set a user attribute to a numeric value with more
+            /// significant digits than will fit in a <see cref="double"/>, it is best to encode it as a string.
+            /// </para>
+            /// </remarks>
+            public static readonly Converter<long> Long = new ConverterImpl<long>(
+                v => LdValue.Of(v),
+                j => j.AsLong
+            );
+
+            /// <summary>
+            /// A <see cref="Converter{T}"/> for the <see langword="float"/> type.
+            /// </summary>
+            /// <remarks>
+            /// Its behavior is consistent with <see cref="LdValue.Of(float)"/> and
+            /// <see cref="LdValue.AsFloat"/>.
+            /// </remarks>
+            public static readonly Converter<float> Float = new ConverterImpl<float>(
+                v => LdValue.Of(v),
+                j => j.AsFloat
+            );
+
+            /// <summary>
+            /// A <see cref="Converter{T}"/> for the <see langword="double"/> type.
+            /// </summary>
+            /// <remarks>
+            /// Its behavior is consistent with <see cref="LdValue.Of(double)"/> and
+            /// <see cref="LdValue.AsDouble"/>.
+            /// </remarks>
+            public static readonly Converter<double> Double = new ConverterImpl<double>(
+                v => LdValue.Of(v),
+                j => j.AsDouble
+            );
+
+            /// <summary>
+            /// A <see cref="Converter{T}"/> for the <see cref="string"/> type.
+            /// </summary>
+            /// <remarks>
+            /// Its behavior is consistent with <see cref="LdValue.Of(string)"/> and
+            /// <see cref="LdValue.AsString"/>.
+            /// </remarks>
+            public static readonly Converter<string> String = new ConverterImpl<string>(
+                v => LdValue.Of(v),
+                j => j.AsString
+            );
+
+            /// <summary>
+            /// A <see cref="Converter{T}"/> that indicates the value is an <see cref="LdValue"/>
+            /// and does not need to be converted.
+            /// </summary>
+            public static readonly Converter<LdValue> Json = new ConverterImpl<LdValue>(
+                v => v,
+                j => j
+            );
+        }
+
+        private sealed class ConverterImpl<T> : Converter<T>
+        {
+            private readonly Func<T, LdValue> _fromTypeFn;
+            private readonly Func<LdValue, T> _toTypeFn;
+
+            internal ConverterImpl(Func<T, LdValue> fromTypeFn,
+                Func<LdValue, T> toTypeFn)
+            {
+                _fromTypeFn = fromTypeFn;
+                _toTypeFn = toTypeFn;
+            }
+
+            public override LdValue FromType(T valueOfType) => _fromTypeFn(valueOfType);
+            public override T ToType(LdValue jsonValue) => _toTypeFn(jsonValue);
+        }
+
+        #endregion
+    }
+}