# Contributing to the LaunchDarkly SDK .NET Common Code

LaunchDarkly has published an [SDK contributor's guide](https://docs.launchdarkly.com/docs/sdk-contributors-guide) that provides a detailed explanation of how our SDKs work. See below for additional information on how to contribute to this SDK.

## IMPORTANT, PLEASE READ FIRST

We are currently maintaining two major version branches. The `2.x` branch is used by versions 2.x of the LaunchDarkly .NET server-side SDK version 2.x. The `master` branch, whose version starts at 3.0.0, is used by the Xamarin SDK and will eventually be used by .NET SDK 3.x. If you are making changes that are relevant to both, please target the `2.x` branch.

## Submitting bug reports and feature requests

In general, issues should be filed in the issue trackers for the [.NET server-side SDK](https://github.com/launchdarkly/dotnet-server-sdk/issues) or the [Xamarin client-side SDK](https://github.com/launchdarkly/xamarin-client-sdk/issues) rather than in this repository, unless you have a specific implementation issue regarding the code in this repository.
 
## Submitting pull requests
 
We encourage pull requests and other contributions from the community. Before submitting pull requests, ensure that all temporary or unintended code is removed. Don't worry about adding reviewers to the pull request; the LaunchDarkly SDK team will add themselves. The SDK team will acknowledge all pull requests within two business days.
 
## Build instructions
 
### Prerequisites

To set up your SDK build time environment, you must [download .NET Core and follow the instructions](https://dotnet.microsoft.com/download) (make sure you have 1.0.4 or higher).
 
### Building
 
To install all required packages:

```
dotnet restore
```

Then, to build the SDK without running any tests:

```
dotnet build src/LaunchDarkly.CommonSdk -f netstandard1.4
```
 
### Testing
 
To run all unit tests:

```
dotnet test test/LaunchDarkly.CommonSdk.Tests/LaunchDarkly.CommonSdk.Tests.csproj
<<<<<<< HEAD
```

## Miscellaneous

This project is being developed with Visual Studio in Windows, so the source code uses Windows linefeeds. Please do not check in changes with Unix linefeeds or a mix of the two.

This project imports the `dotnet-base` repository as a subtree. See the `README.md` file in that directory for more information.

Releases are done using the release script in `dotnet-base`. Since the published package includes a .NET Framework 4.5 build, the release must be done from Windows.
=======
```
>>>>>>> e4f92c4a
<|MERGE_RESOLUTION|>--- conflicted
+++ resolved
@@ -1,10 +1,6 @@
 # Contributing to the LaunchDarkly SDK .NET Common Code
 
 LaunchDarkly has published an [SDK contributor's guide](https://docs.launchdarkly.com/docs/sdk-contributors-guide) that provides a detailed explanation of how our SDKs work. See below for additional information on how to contribute to this SDK.
-
-## IMPORTANT, PLEASE READ FIRST
-
-We are currently maintaining two major version branches. The `2.x` branch is used by versions 2.x of the LaunchDarkly .NET server-side SDK version 2.x. The `master` branch, whose version starts at 3.0.0, is used by the Xamarin SDK and will eventually be used by .NET SDK 3.x. If you are making changes that are relevant to both, please target the `2.x` branch.
 
 ## Submitting bug reports and feature requests
 
@@ -40,16 +36,4 @@
 
 ```
 dotnet test test/LaunchDarkly.CommonSdk.Tests/LaunchDarkly.CommonSdk.Tests.csproj
-<<<<<<< HEAD
-```
-
-## Miscellaneous
-
-This project is being developed with Visual Studio in Windows, so the source code uses Windows linefeeds. Please do not check in changes with Unix linefeeds or a mix of the two.
-
-This project imports the `dotnet-base` repository as a subtree. See the `README.md` file in that directory for more information.
-
-Releases are done using the release script in `dotnet-base`. Since the published package includes a .NET Framework 4.5 build, the release must be done from Windows.
-=======
-```
->>>>>>> e4f92c4a
+```